/*****************************************************************************
 *   Copyright (C) 2004-2013 The PaGMO development team,                     *
 *   Advanced Concepts Team (ACT), European Space Agency (ESA)               *
 *   http://apps.sourceforge.net/mediawiki/pagmo                             *
 *   http://apps.sourceforge.net/mediawiki/pagmo/index.php?title=Developers  *
 *   http://apps.sourceforge.net/mediawiki/pagmo/index.php?title=Credits     *
 *   act@esa.int                                                             *
 *                                                                           *
 *   This program is free software; you can redistribute it and/or modify    *
 *   it under the terms of the GNU General Public License as published by    *
 *   the Free Software Foundation; either version 2 of the License, or       *
 *   (at your option) any later version.                                     *
 *                                                                           *
 *   This program is distributed in the hope that it will be useful,         *
 *   but WITHOUT ANY WARRANTY; without even the implied warranty of          *
 *   MERCHANTABILITY or FITNESS FOR A PARTICULAR PURPOSE.  See the           *
 *   GNU General Public License for more details.                            *
 *                                                                           *
 *   You should have received a copy of the GNU General Public License       *
 *   along with this program; if not, write to the                           *
 *   Free Software Foundation, Inc.,                                         *
 *   59 Temple Place - Suite 330, Boston, MA  02111-1307, USA.               *
 *****************************************************************************/

#include <iostream>
#include <iomanip>
#include "src/pagmo.h"

#include "src/algorithm/cstrs_co_evolution.h"

using namespace pagmo;

// Example in C++ of the use of PaGMO 1.1.4

int main()
{
	pagmo::problem::cec2006 prob_constrained(5);
	//pagmo::problem::welded_beam prob_constrained;
	//pagmo::problem::tens_comp_string prob_constrained;
	//pagmo::problem::pressure_vessel prob_constrained;

	pagmo::algorithm::de algo(1, 0.8, 0.9, 2, 1e-15, 1e-15);
//	pagmo::algorithm::cmaes algo(1);
//	pagmo::algorithm::cmaes algo_2(70);

#ifndef PAGMO_ENABLE_GSL
	pagmo_throw(assertion_error,"The GSL library must be installed to use the repair main example");
	return 1;
#endif

#ifdef PAGMO_ENABLE_GSL
	pagmo::algorithm::gsl_nm2 repair_algo(100, 1e-5, 0.02);
	pagmo::algorithm::cstrs_core algo_constrained(algo, repair_algo, 1000);
	algo_constrained.reset_rngs(100);

	std::cout << algo_constrained;

	for (size_t i=0; i<1; ++i) {
		pagmo::population pop(prob_constrained,90);
		pagmo::population pop_copy = pop;

//		std::cout << "---------------BEFORE------------" << std::endl;
//		std::cout << pop.get_individual(0);
//		std::cout << "---------------------------------" << std::endl;
//		pop.repair(0);
//		std::cout << "---------------AFTER-------------" << std::endl;
//		std::cout << pop.get_individual(0);
//		std::cout << "---------------------------------" << std::endl;

		algo_constrained.evolve(pop);
		std::cout<<"<<<<<<<<<<<<<<<<<<<<<<<<<<<<<<<<<<"<<std::endl;
		std::cout<<"CHAMPION1"<<std::endl;
		std::cout << pop.champion();
		std::cout<<"<<<<<<<<<<<<<<<<<<<<<<<<<<<<<<<<<<"<<std::endl;
//		algo_constrained.evolve(pop_copy);
//		std::cout<<"CHAMPION2"<<std::endl;
//		std::cout << pop_copy.champion();
	}
<<<<<<< HEAD

	std::cout << algo_constrained << std::endl;
	std::cout << prob_constrained << std::endl;

	std::cin.get();
//	pagmo::island isl = island(algo_constrained, prob_constrained, 70);

//	for (size_t i=0; i<20; ++i){
//		isl.evolve(1);
//		std::cout << isl.get_population().champion();
//	}

#endif
	return 0;
=======
	return 0;
    */

    pagmo::problem::zdt2 prob(30);
	pagmo::algorithm::spea2 alg(100);

	std::cout << alg << std::endl;
    std::cout << prob << std::endl;

    pagmo::island isl = island(alg, prob, 100);

    for (size_t i = 0; i<1; ++i){
        isl.evolve(1);
        std::cout << "Distance from Pareto Front (p-distance): " << prob.p_distance(isl.get_population()) << std::endl;
        //std::cout << "Original fitness: " << isl.get_population() << std::endl;
        //std::cout << "Decomposed fitness: " << decomposed_problem.objfun(isl.get_population().champion().x) << std::endl;
		std::vector<population::size_type> front0_index = isl.get_population().compute_pareto_fronts()[0];
		for(int i=0; i<front0_index.size(); i++){
			std::cout<<isl.get_population().get_individual(front0_index[i]).cur_f<<std::endl;
		}
    }
    std::cout << "Finished" << std::endl;
    return 0;
>>>>>>> d67f9df4
}<|MERGE_RESOLUTION|>--- conflicted
+++ resolved
@@ -34,86 +34,24 @@
 
 int main()
 {
-	pagmo::problem::cec2006 prob_constrained(5);
-	//pagmo::problem::welded_beam prob_constrained;
-	//pagmo::problem::tens_comp_string prob_constrained;
-	//pagmo::problem::pressure_vessel prob_constrained;
-
-	pagmo::algorithm::de algo(1, 0.8, 0.9, 2, 1e-15, 1e-15);
-//	pagmo::algorithm::cmaes algo(1);
-//	pagmo::algorithm::cmaes algo_2(70);
-
-#ifndef PAGMO_ENABLE_GSL
-	pagmo_throw(assertion_error,"The GSL library must be installed to use the repair main example");
-	return 1;
-#endif
-
-#ifdef PAGMO_ENABLE_GSL
-	pagmo::algorithm::gsl_nm2 repair_algo(100, 1e-5, 0.02);
-	pagmo::algorithm::cstrs_core algo_constrained(algo, repair_algo, 1000);
-	algo_constrained.reset_rngs(100);
-
-	std::cout << algo_constrained;
-
-	for (size_t i=0; i<1; ++i) {
-		pagmo::population pop(prob_constrained,90);
-		pagmo::population pop_copy = pop;
-
-//		std::cout << "---------------BEFORE------------" << std::endl;
-//		std::cout << pop.get_individual(0);
-//		std::cout << "---------------------------------" << std::endl;
-//		pop.repair(0);
-//		std::cout << "---------------AFTER-------------" << std::endl;
-//		std::cout << pop.get_individual(0);
-//		std::cout << "---------------------------------" << std::endl;
-
-		algo_constrained.evolve(pop);
-		std::cout<<"<<<<<<<<<<<<<<<<<<<<<<<<<<<<<<<<<<"<<std::endl;
-		std::cout<<"CHAMPION1"<<std::endl;
-		std::cout << pop.champion();
-		std::cout<<"<<<<<<<<<<<<<<<<<<<<<<<<<<<<<<<<<<"<<std::endl;
-//		algo_constrained.evolve(pop_copy);
-//		std::cout<<"CHAMPION2"<<std::endl;
-//		std::cout << pop_copy.champion();
-	}
-<<<<<<< HEAD
-
-	std::cout << algo_constrained << std::endl;
-	std::cout << prob_constrained << std::endl;
-
-	std::cin.get();
-//	pagmo::island isl = island(algo_constrained, prob_constrained, 70);
-
-//	for (size_t i=0; i<20; ++i){
-//		isl.evolve(1);
-//		std::cout << isl.get_population().champion();
-//	}
-
-#endif
-	return 0;
-=======
-	return 0;
-    */
-
-    pagmo::problem::zdt2 prob(30);
+	pagmo::problem::zdt2 prob(30);
 	pagmo::algorithm::spea2 alg(100);
 
 	std::cout << alg << std::endl;
-    std::cout << prob << std::endl;
+	std::cout << prob << std::endl;
 
-    pagmo::island isl = island(alg, prob, 100);
+	pagmo::island isl = island(alg, prob, 100);
 
-    for (size_t i = 0; i<1; ++i){
-        isl.evolve(1);
-        std::cout << "Distance from Pareto Front (p-distance): " << prob.p_distance(isl.get_population()) << std::endl;
-        //std::cout << "Original fitness: " << isl.get_population() << std::endl;
-        //std::cout << "Decomposed fitness: " << decomposed_problem.objfun(isl.get_population().champion().x) << std::endl;
+	for (size_t i = 0; i<1; ++i){
+		isl.evolve(1);
+		std::cout << "Distance from Pareto Front (p-distance): " << prob.p_distance(isl.get_population()) << std::endl;
+		//std::cout << "Original fitness: " << isl.get_population() << std::endl;
+		//std::cout << "Decomposed fitness: " << decomposed_problem.objfun(isl.get_population().champion().x) << std::endl;
 		std::vector<population::size_type> front0_index = isl.get_population().compute_pareto_fronts()[0];
 		for(int i=0; i<front0_index.size(); i++){
 			std::cout<<isl.get_population().get_individual(front0_index[i]).cur_f<<std::endl;
 		}
-    }
-    std::cout << "Finished" << std::endl;
-    return 0;
->>>>>>> d67f9df4
+	}
+	std::cout << "Finished" << std::endl;
+	return 0;
 }