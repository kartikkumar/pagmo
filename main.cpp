--- conflicted
+++ resolved
@@ -30,7 +30,7 @@
 int main()
 {
 // This instantiates a differential evolution algorithm that will run for 500 generations. Refer to the documentation to
-<<<<<<< HEAD
+
 // see what othert parameters do
 
 pagmo::algorithm::cmaes algo(100);
@@ -39,12 +39,7 @@
 
 //This instantiate a 50 dimensional Rosenbrock problem
 pagmo::problem::zdt1 prob;
-=======
 
-pagmo::algorithm::mde_pbx alg_mde(1000, 0.15, 5.0);
-pagmo::algorithm::jde alg_jde(1000);
-pagmo::algorithm::de alg_de(1000, 0.8, 0.9, 6);
->>>>>>> 8b4a8170
 
 std::cout << alg_mde << std::endl;
 
@@ -89,19 +84,13 @@
 // islc.join();
 // pagmo::population popc = islc.get_population();
 
-
-<<<<<<< HEAD
 //Evolution is here started on the single island instantiated
 
 for (int i=0; i< 30; ++i){
 	algo.evolve(pop);
 	std::cout << pop.champion().f[0] << " " << std::endl;
 }
-=======
-std::cout << "Result jDE: " << islb.get_population().champion().f[0] << " " << std::endl;
-std::cout << "Result MDE_pBX: " << isla.get_population().champion().f[0] << " " << std::endl;
-std::cout << "Result DE/rand/1/bin: " << islc.get_population().champion().f[0] << " " << std::endl;
->>>>>>> 8b4a8170
+
 
 return 0;
 }