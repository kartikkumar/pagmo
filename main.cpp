/*****************************************************************************
 *   Copyright (C) 2004-2009 The PaGMO development team,                     *
 *   Advanced Concepts Team (ACT), European Space Agency (ESA)               *
 *   http://apps.sourceforge.net/mediawiki/pagmo                             *
 *   http://apps.sourceforge.net/mediawiki/pagmo/index.php?title=Developers  *
 *   http://apps.sourceforge.net/mediawiki/pagmo/index.php?title=Credits     *
 *   act@esa.int                                                             *
 *                                                                           *
 *   This program is free software; you can redistribute it and/or modify    *
 *   it under the terms of the GNU General Public License as published by    *
 *   the Free Software Foundation; either version 2 of the License, or       *
 *   (at your option) any later version.                                     *
 *                                                                           *
 *   This program is distributed in the hope that it will be useful,         *
 *   but WITHOUT ANY WARRANTY; without even the implied warranty of          *
 *   MERCHANTABILITY or FITNESS FOR A PARTICULAR PURPOSE.  See the           *
 *   GNU General Public License for more details.                            *
 *                                                                           *
 *   You should have received a copy of the GNU General Public License       *
 *   along with this program; if not, write to the                           *
 *   Free Software Foundation, Inc.,                                         *
 *   59 Temple Place - Suite 330, Boston, MA  02111-1307, USA.               *
 *****************************************************************************/

#include <iostream>
#include <fstream>
<<<<<<< HEAD
#include <string>

#include "src/GOclasses/basic/archipelago.h"
#include "src/GOclasses/basic/island.h"
#include "src/GOclasses/basic/population.h"
#include "src/GOclasses/basic/individual.h"

#include "src/GOclasses/problems/docking.h"
#include "src/GOclasses/algorithms/asa.h"
#include "src/GOclasses/algorithms/de.h"
#include "src/GOclasses/algorithms/sga.h"

#include "src/GOclasses/basic/migration/MigrationScheme.h"
#include "src/GOclasses/basic/migration/MigrationPolicy.h"
#include "src/GOclasses/basic/migration/ChooseBestMigrationSelectionPolicy.h"
#include "src/GOclasses/basic/topology/ring_topology.h"

#include "src/ann_toolbox/multilayer_perceptron.h"
#include "src/ann_toolbox/ctrnn.h"

#include "src/logger.h"
#include "src/config_toolbox/config_parser.h"

#include <numeric>
=======

#include "src/pagmo.h"
>>>>>>> 93bfbfb1

using namespace pagmo;

<<<<<<< HEAD

my_logger logging;

extern string max_log_string = "";
extern double max_log_fitness = 99.0;
extern bool pre_evolve = false;


void usage(const char* name) {
	printf("PaGMO Evolving Docking Simulator\n"
		"usage: %s <config-file> <options>\n"
			"with options:\n"
			"  --load <file>    load a chromosome from <file> and perform a docking simulation run\n"
			"  --load-oc <file> load a <file> containing the optimal control strategy\n"
			"  --noise <val>    set the noise in the integrator to ]-val, val[\n"
			"  --help           display this help text\n"
		"\n",
		name
	);
	exit(0);
}

std::vector<double> load_chromosome_twodee(std::string fname) {
	fstream file;
	file.open(fname.c_str(), ios::in);
	if ( file.fail() ) {
	    printf("Error opening %s - %s\n", fname.c_str(), strerror(errno));
		exit(0);
	}
	unsigned int len;
    file >> len;
    std::vector<double> chromosome(len, 0);

    for (int i = 0; i < len; i++) {
        file >> chromosome[i];
    }
    file.close();

	fprintf(stderr, "Network weights loaded from %s\n", fname.c_str());
	
	return chromosome;	
}

std::vector<double> load_chromosome_pagmo(std::string fname) {
	fstream file;
	file.open(fname.c_str(), ios::in);
	if ( file.fail() ) {
	    printf("Error opening %s - %s\n", fname.c_str(), strerror(errno));
		exit(0);
	}
    std::vector<double> chromosome;
	char chars[5];
	double dbl;

	while (file >> dbl >> chars) {
		// charsneeded to read the ,  between numbers
		chromosome.push_back(dbl);
    }
    file.close();

	fprintf(stderr, "Network weights loaded from %s\n", fname.c_str());
	
	
	//std::copy(chromosome.begin(), chromosome.end(), std::ostream_iterator<double>(std::cout, ", "));
	//cout << endl; 
	
	
	return chromosome;	
}


void run_chromosome(std::string file, problem::docking &prob) {
	// Starting Conditions:  x,  vx,  y,   vy,theta,omega
	double start_cnd[] = { -2.0, 0.0, 0.0, 0.0, 0.0, 0.0 };
	
	//	double start_cnd[] = { -1.615471, 0.0, 0.438620, 0.0, 0.0, 0.0 };	
	//  ann_toolbox::multilayer_perceptron ann(6, 10, 3);
//	std::vector<double> v = load_chromosome_twodee(file.c_str());  // "chromosome.log"
	std::vector<double> v = load_chromosome_pagmo(file.c_str());  // "chromosome.log"
	
	// problem::docking prob = problem::docking(&ann, 8, problem::docking::FIXED_POS, 25, 0.1);
	// prob.set_start_condition(start_cnd, 6);	
	// prob.set_timeneuron_threshold(.99);
	// prob.set_log_genome(true);
	// prob.set_fitness_function(99);	// 10  = no attitude

	// TESTING
	cout << "Created the problem!" << endl;	
	cout << "Calling the objfun_ ... " << endl;


	//prob.pre_evolution(pop);
	prob.generate_starting_positions();
	cout << "TESTING > " << prob.objfun_(v) << std::endl;
	cout << "\r=== Loaded fitness: " << logging.best_value() << endl;	
	cout << logging << endl;	

	ofstream myfile;
	myfile.open ("bestrun.dat");
	myfile << logging << endl;
	myfile.close();	

}


void run_optimal_control(std::string fname, problem::docking &prob) {
	// Starting Conditions:  x,  vx,  y,   vy,theta,omega
//	double start_cnd[] = { -2.0, 0.1, 2.0, 0.1, 0.0, 0.0 };
	double start_cnd[] = { -2.0, 0.0, 0.0, 0.0, 0.0, 0.0 };	
	
	// read oc file
	// the order is, :: time x vx z vz theta omega uL uR
	fstream file;
	file.open(fname.c_str(), ios::in);
	if ( file.fail() ) {
	    printf("Error opening %s - %s\n", fname.c_str(), strerror(errno));
		exit(0);
	}
	char h[512];
	std::string line;
	double dbl[9]; // elements in line
	std::vector<double> time, ul, ur;
	// add for
	while(! file.eof()) {
		//file.getline(h, 512);
		//line = h;
		//boost::algorithm::trim(line);
		//if((! line.empty()))) {
		//	read_lines.push_back(line);
		//}
	    for (int i = 0; i < 9; i++) {
	        file >> dbl[i];
	    }
		time.push_back(dbl[0]);
		ul.push_back(dbl[7]);
		ur.push_back(dbl[8]);
	}
    file.close();

	double sum_of_time_diffs = 0.0;
	double prev = time[0];
	std::vector<double>::iterator j = time.begin();
	for(j++; j != time.end(); ++j) {
		sum_of_time_diffs += (*j) - prev;
		prev = *j;
	}

//	cout << time.pop_back() << std::endl;
	time.pop_back(); ul.pop_back(); ur.pop_back();

	double integrator_timestep = sum_of_time_diffs / (time.size());
	
	cout << "TIME STEP --> " << integrator_timestep << "("<< time.size() << ")" << std::endl << std::endl;

	fprintf(stderr, "Control loaded from %s (%f, %f, %f)\n", fname.c_str(), time.back(), ul.back(), ur.back());
	
	// redo timeing!!! 
	
	// TESTING
	cout << "Created the problem!" << endl;	
	cout << "Calling the objfun_ ... " << endl;

	max_log_fitness = 0.0;

	prob.set_time_step(integrator_timestep);
	prob.set_vicinity_speed(prob.get_vicinity_speed() + 0.001);
	prob.set_vicinity_distance(prob.get_vicinity_distance() /*+ 0.17*/);
	
	prob.set_start_condition(start_cnd, 6);
//	max_log_fitness = prob.objfun_oc(time, ul, ur);
	max_log_fitness = prob.one_run_oc(max_log_string, ul, ur);	
	cout << "\r=== OC fitness: " << max_log_fitness << endl;	
	cout << max_log_string << endl;	

	ofstream myfile;
	myfile.open ("bestrun-oc.dat");
	myfile << max_log_string << endl;
	myfile.close();	
	max_log_fitness = 0;

}


int main(int argc, char *argv[]){
	// for evaluating twodee chromosome
	// evaluate_twodee();

	// Starting Conditions:  x,  vx,  y,   vy,theta,omega
	double start_cnd[] = { -2.0, 0.0, 0.0, 0.0, 0.0, 0.0 };
	
	double max_noise = 0.0;
	
	bool less_output = false;
	bool evaluate_chromosome = false, run_oc = false;
	char *config_filename;
	std::string filename;	// for laoding stuff
	
		
	///////////////////////////////////////
	// Parse command line arguments
 	if ( argc >= 2){
		for (int i = 1; i < argc; i++) {
			// if any parameter is help we show the help and stop
			if (strcmp(argv[i], "--help") == 0) usage(argv[0]);	
			
			// first parameter should be config file
			if (i == 1) config_filename = argv[i];
			// less switch to output less
			else if (strcmp(argv[i], "--less") == 0) less_output = true; 
			// load switch to load chromosome from a file
			else if (strcmp(argv[i], "--load") == 0) {
				if(run_oc) {
					cout << "ERROR: can not combine --load with --load-oc"<< endl;
					exit(0);
				}
				if(argc > i + 1) { 
					evaluate_chromosome = true;
					filename = argv[++i];
					//cout << "T:" << i << ", " << filename << ", " << argc << endl;
				} else { cout << "--load: missing a filename to load!" << endl; usage(argv[0]); }
			}
			// load-oc switch to load the AMPL oc from a file
			else if (strcmp(argv[i], "--load-oc") == 0) {
				if(evaluate_chromosome) {
					cout << "ERROR: can not combine --load with --load-oc"<< endl;
					exit(0);
				}
				if(argc > i + 1) { 
					run_oc = true;
					filename = argv[++i];
				} else { cout << "--load-oc: missing a filename to load!" << endl; usage(argv[0]); }
			}
			// change the noise level in the integrator
			else if(strcmp(argv[i], "--noise") == 0) {
				if(argc > i + 1) { 
					max_noise = boost::lexical_cast<double>(argv[++i]);
				} else { cout << "--noise: missing a noise value!" << endl; usage(argv[0]); }
			}
			// the rest show warning!
			else { printf("warning: unknown command line option '%s'\n", argv[i]); usage(argv[0]); }
		}
	} else config_filename = NULL;	
	config_parser config(config_filename);
	
	/////////////////////////////////
	// Definitions
	int ann_input_neurons  = 7;			config.read_parameter("INPUTS", ann_input_neurons);
	int ann_hidden_neurons = 11;		config.read_parameter("HIDDEN", ann_hidden_neurons);
	int ann_output_neurons = 2;			config.read_parameter("OUTPUTS", ann_output_neurons);
	
	int prob_positions = 1;				config.read_parameter("POSITIONS", prob_positions);
	int prob_pos_strategy = problem::docking::CLOUD_POS;	config.read_parameter("POS_STRATEGY", prob_pos_strategy);
	int prob_fitness_function = 99;		config.read_parameter("FITNESS", prob_fitness_function);
	int prob_timeneuron_threshold = 99;	config.read_parameter("TIMENEURON_THRESHOLD", prob_timeneuron_threshold);
	int prob_maximum_time = 25;			config.read_parameter("MAX_TIME", prob_maximum_time);

	double integrator_timestep = 0.1;	config.read_parameter("INTEGRATOR_STEP", integrator_timestep);
	int evolution_stuck_threshold = 500;config.read_parameter("STUCK_THRESHOLD", evolution_stuck_threshold);
	
	int algo_generations = 11;			config.read_parameter("GENERATIONS", algo_generations);
	int algo_crossover = 90;    		config.read_parameter("CROSSOVER", algo_crossover);
	int algo_mutation = 30;     		config.read_parameter("MUTATION_RATE", algo_mutation);
	int algo_elitism = 1;				config.read_parameter("ELITISM", algo_elitism);
                                		
	int islands = 1;					config.read_parameter("ISLANDS", islands);
	int individuals = 33;				config.read_parameter("INDIVIDUALS", individuals);

	double vicinity_distance = 0.1;		config.read_parameter("VICINITY_DISTANCE", vicinity_distance);
	double vicinity_speed = 0.1;		config.read_parameter("VICINITY_SPEED", vicinity_speed);
	double vicinity_orientation = 0.1;	config.read_parameter("VICINITY_ORIENTATION", vicinity_orientation);	
	
	bool upload_enabled = true;			config.read_parameter("ENABLE_UPLOAD", (int&)upload_enabled);	
	
	time_t seconds = time (NULL);
	std::string run_id = boost::lexical_cast<std::string>(seconds);
	//////////////////////////////////////////
	config.report();
	
	/////////////////////////////////////////
	// Print all values!
	string configs = "";
	configs += "Run Information: ID=" + boost::lexical_cast<std::string>(run_id) + "\n";
	configs += "Input Neurons:\t\t" + boost::lexical_cast<std::string>(ann_input_neurons) + "\n";
	configs += "Hidden Neurons:\t\t" + boost::lexical_cast<std::string>(ann_hidden_neurons) + "\n";
	configs += "Output Neurons:\t\t" + boost::lexical_cast<std::string>(ann_output_neurons) + "\n";
	
	configs += "Positions: \t\t" + boost::lexical_cast<std::string>(prob_positions) + "\n";
	configs += "Pos. Strategy:\t\t" + boost::lexical_cast<std::string>(prob_pos_strategy) + "\n";
	configs += "Fitness Function:\t" + boost::lexical_cast<std::string>(prob_fitness_function) + "\n";
	configs += "TimeNeuron Threshold:\t" + boost::lexical_cast<std::string>(prob_timeneuron_threshold) + "\n";
	configs += "Maximum Time:\t\t" + boost::lexical_cast<std::string>(prob_maximum_time) + "\n";

	configs += "Integration Step:\t" + boost::lexical_cast<std::string>(integrator_timestep) + "\n";
	configs += "Evolution Stuck:\t" + boost::lexical_cast<std::string>(evolution_stuck_threshold) + "\n";

	configs += "Generations:\t\t" + boost::lexical_cast<std::string>(algo_generations) + "\n";
	configs += "Crossover Rate:\t\t" + boost::lexical_cast<std::string>(algo_crossover/100.0) + "\n";
	configs += "Mutation Rate:\t\t" + boost::lexical_cast<std::string>(algo_mutation/100.0) + "\n";
	configs += "Elitism:\t\t" + boost::lexical_cast<std::string>(algo_elitism) + "\n";

	configs += "Islands:\t\t" + boost::lexical_cast<std::string>(islands) + "\n";
    configs += "Individuals:\t\t" + boost::lexical_cast<std::string>(individuals) + "\n";

    configs += "Vicinity Distance:\t" + boost::lexical_cast<std::string>(vicinity_distance) + "\n";
    configs += "Vicinity Speed:\t\t" + boost::lexical_cast<std::string>(vicinity_speed) + "\n";
    configs += "Vicinity Orientation:\t" + boost::lexical_cast<std::string>(vicinity_orientation) + "\n";

    configs += "Max Noise Level:\t\t" + boost::lexical_cast<std::string>(max_noise) + "\n";
	configs += "-------------------------------------\n";
	cout << configs;
	///////////////////////////////////////////////////////////
			
					
	////////////////////////////////////////////////
	// Define the neural network
	// // CTRNN -- CTRNN -- CTRNN -- CTRNN -- CTRNN -- CTRNN
	// // CTRNN, 6 inputs, 10 hidden, 3 outputs
	// ann_toolbox::ctrnn ann(6, 5, 3);
	// ann.set_weights_lower_bound(-1.0);
	// ann.set_weights_upper_bound( 1.0);	
	// ann.set_bias_lower_bound(-1.0);
	// ann.set_bias_upper_bound( 1.0);
	// ann.set_tau_lower_bound(-1.0);	// from Christo's calculations
	// ann.set_tau_upper_bound( 2.0);	// my try (Christo's 2.3)
	
	// MultiLayer Perceptron
	ann_toolbox::multilayer_perceptron ann(ann_input_neurons, ann_hidden_neurons, ann_output_neurons);


	////////////////////////////////////////////////
	// Define the problem						positions, strategy, 				max_time, max_thrust
	problem::docking prob = problem::docking(&ann, prob_positions, prob_pos_strategy, prob_maximum_time, 0.1);
	prob.set_start_condition(start_cnd, 6);	
	prob.set_log_genome(true);

	prob.set_fitness_function(prob_fitness_function);
	prob.set_timeneuron_threshold(prob_timeneuron_threshold/100.0);
	
	prob.set_time_step(integrator_timestep);
	
	prob.set_max_noise(max_noise);
	
	prob.set_vicinity_distance(vicinity_distance);
	prob.set_vicinity_speed(vicinity_speed);
	prob.set_vicinity_orientation(vicinity_orientation);
			
	algorithm::sga algo(algo_generations, 	// Generations
						algo_crossover/100.0,	// CR
						algo_mutation/100.0,	// Mutation	
						algo_elitism );/*, 	// Elitism
						0.0,
						  2,	//random
						  0); 	// no roulette selection*/



	if(evaluate_chromosome) {
		run_chromosome(filename, prob);
		exit(0);
	}
	
	if(run_oc) {
		run_optimal_control(filename, prob);
		exit(0);
	}
						
//	algorithm::de algo(20, 0.7, 0.5, 2);
	
	////////////////////////////////////////////////
	// Create the archipelag/islands
	cout << "Creating an archipelago...";
	ring_topology top;
	MigrationScheme migS(top);
//	MigrationPolicy migP;
					//probability, one individual per island, up to 100% of the population can be replaced (1.0)
	MigrationPolicy migP(0.2, ChooseBestMigrationSelectionPolicy(1), RandomMigrationReplacementPolicy(1.0));	
	Migration m(migS, migP);
	archipelago arch = archipelago(prob, algo, islands, individuals, m);
	cout << "Created!";


	///////////////////////////////////////////////
	// Start evolution
	cout << "\rStarting evolution ...          ID: " << run_id << "          " << endl;	
	
	ofstream myfile;
	int i = 0, lasti = 0;
	double best_fitness = 99.9;	// minimizing!!
	double last_fitness = 99.9;
	

	max_log_fitness	= 0.0;		
		
	pre_evolve = false;		// do NOT generate random positions at first
	// run until we are quite good
	while(best_fitness > -1.7 && i < 79999) { 
		if(!less_output) {
			cout << "\r                                                      "
			     << "                                                    ";
			cout << "\rGeneration #" << i << " ["; cout.flush();
		}

		max_log_fitness	= 0.0;		
		arch.evolve();
		arch.join();
		i++;

		
		if(!less_output) {
			cout << "] best: " << arch.best().get_fitness() << "~" << logging.best_value() << ": " << best_fitness << ":" << last_fitness << "--" << i-lasti-1 << endl;
			// << "/" << arch[0].get_average_fitnes()?; // << "  lasti: " << (i-lasti);
			cout << "TEST: #ofIslands: " << arch.size() << " #0: size" << arch[0].size() << " best: " << arch[0].best().get_fitness() << endl;
			cout << "TEST: Island" << arch[0] << endl;
		}else {
			cout << "\rG#" << i << "        "; cout.flush();
		}
		
		
		//////////////////////////////////////////
		// logging
		if(logging.best_value() < best_fitness) {	// max_log_fitness
			best_fitness = logging.best_value();	
			cout << "\r=== Best increased @ #" << i-1 << ": " << best_fitness << endl;
			
			// write to file
			std::string h = "id_" + run_id + "_bestrun.dat";
			myfile.open (h.c_str());
			myfile << configs << endl;//expected
			myfile << logging << endl;
			myfile.close();	
			lasti = i-1;
						
			// save good ones
			//good_ones.push_back(arch.best());
		}
		if(logging.best_value() < last_fitness) {	
			last_fitness = logging.best_value();
			std::string h = boost::lexical_cast<std::string>(i-1);
			while(h.length() < 5) h = "0" + h;
			std::string s = "id_" + run_id + "_genbest-" + h + ".dat";
			myfile.open (s.c_str());
			myfile << configs << endl;
			myfile << logging << endl;
			myfile.close();	
			//////////////////////////////////////////
			
			lasti = i-1;
			
			if (upload_enabled) {
				// try to put it online!
				std::string cmd = "curl -H \"Expect: \" -F \"file=@";
				cmd += s += "\" -F \"submit=submit\" -F \"hostname=`hostname`\" http://juxi.net/projects/EvolvingDocking/upload.php";
				cmd += " -o tmp.out";
			
				int ret = system (cmd.c_str());	
			}
			
		}
		cout.flush();		

		// randomize positions if we seem to be stuck
/*		if( (i - 1 - lasti) >= evolution_stuck_threshold ) {
			pre_evolve = true;
			lasti = i - 1;
			last_fitness = 0.0;
		}*/
	}	
	
	// finished
	cout << "==================== Best Overall: " << best_fitness << "\t(i=" << i << ")" << endl;	

	return 0;
=======
int main()
{
	mpi_environment env;

	int n_segments = 10;

	algorithm::snopt algo(1000);

	const double pert_epoch = 1000;
	const double pert_nondim = 1E-1;
	const double pert_mass = 200;
	const double pert_vinf = 1000;
	std::vector<double> perturb(n_segments * 3 + 6,pert_nondim);
	perturb[0] = pert_epoch;
	perturb[1] = pert_epoch;
	perturb[2] = pert_mass;
	perturb[3] = pert_vinf;
	perturb[4] = pert_vinf;
	perturb[5] = pert_vinf;

	algorithm::mbh algo2(algo,20,perturb);
	algorithm::ms algo3(algo2,5);
	//algo2.screen_output(true);

	// Outer loop.
	int cur_id = 1;
	for (int i = 1; i <= 25; ++i) {
		archipelago a;
		for (int j = 0; j < 283; ++j) {
			a.push_back(mpi_island(problem::gtoc5_launch(n_segments,cur_id + j,problem::gtoc5_launch::TIME),algo3,5));
		}
		a.evolve(1);
		a.join();
		std::ofstream ofs((std::string("time_") + boost::lexical_cast<std::string>(cur_id)).c_str());
		boost::archive::text_oarchive oa(ofs);
		oa << static_cast<const archipelago &>(a);
		cur_id += 283;
	}

	cur_id = 1;
	for (int i = 1; i <= 25; ++i) {
		archipelago a;
		for (int j = 0; j < 283; ++j) {
			a.push_back(mpi_island(problem::gtoc5_launch(n_segments,cur_id + j,problem::gtoc5_launch::MASS),algo3,5));
		}
		a.evolve(1);
		a.join();
		std::ofstream ofs((std::string("mass_") + boost::lexical_cast<std::string>(cur_id)).c_str());
		boost::archive::text_oarchive oa(ofs);
		oa << static_cast<const archipelago &>(a);
		cur_id += 283;
	}
>>>>>>> 93bfbfb1
}<|MERGE_RESOLUTION|>--- conflicted
+++ resolved
@@ -24,43 +24,27 @@
 
 #include <iostream>
 #include <fstream>
-<<<<<<< HEAD
 #include <string>
-
-#include "src/GOclasses/basic/archipelago.h"
-#include "src/GOclasses/basic/island.h"
-#include "src/GOclasses/basic/population.h"
-#include "src/GOclasses/basic/individual.h"
-
-#include "src/GOclasses/problems/docking.h"
-#include "src/GOclasses/algorithms/asa.h"
-#include "src/GOclasses/algorithms/de.h"
-#include "src/GOclasses/algorithms/sga.h"
-
-#include "src/GOclasses/basic/migration/MigrationScheme.h"
-#include "src/GOclasses/basic/migration/MigrationPolicy.h"
-#include "src/GOclasses/basic/migration/ChooseBestMigrationSelectionPolicy.h"
-#include "src/GOclasses/basic/topology/ring_topology.h"
-
+#include <numeric>
+
+
+// include pagmo
+#include "src/pagmo.h"
+
+// include developmental stuff for this branch
+#include "src/problem/docking.h"
+#include "src/migration.h"
 #include "src/ann_toolbox/multilayer_perceptron.h"
-#include "src/ann_toolbox/ctrnn.h"
-
+#include "src/config_toolbox/config_parser.h"
 #include "src/logger.h"
-#include "src/config_toolbox/config_parser.h"
-
-#include <numeric>
-=======
-
-#include "src/pagmo.h"
->>>>>>> 93bfbfb1
+
+// TODO ADD THIS ONE into problem.h later
+
 
 using namespace pagmo;
 
-<<<<<<< HEAD
-
-my_logger logging;
-
-extern string max_log_string = "";
+my_logger logging;			
+
 extern double max_log_fitness = 99.0;
 extern bool pre_evolve = false;
 
@@ -80,8 +64,8 @@
 }
 
 std::vector<double> load_chromosome_twodee(std::string fname) {
-	fstream file;
-	file.open(fname.c_str(), ios::in);
+	std::fstream file;
+	file.open(fname.c_str(), std::ios::in);
 	if ( file.fail() ) {
 	    printf("Error opening %s - %s\n", fname.c_str(), strerror(errno));
 		exit(0);
@@ -90,7 +74,7 @@
     file >> len;
     std::vector<double> chromosome(len, 0);
 
-    for (int i = 0; i < len; i++) {
+    for (unsigned int i = 0; i < len; i++) {
         file >> chromosome[i];
     }
     file.close();
@@ -101,8 +85,8 @@
 }
 
 std::vector<double> load_chromosome_pagmo(std::string fname) {
-	fstream file;
-	file.open(fname.c_str(), ios::in);
+	std::fstream file;
+	file.open(fname.c_str(), std::ios::in);
 	if ( file.fail() ) {
 	    printf("Error opening %s - %s\n", fname.c_str(), strerror(errno));
 		exit(0);
@@ -121,7 +105,7 @@
 	
 	
 	//std::copy(chromosome.begin(), chromosome.end(), std::ostream_iterator<double>(std::cout, ", "));
-	//cout << endl; 
+	//cout << std::endl; 
 	
 	
 	return chromosome;	
@@ -144,19 +128,21 @@
 	// prob.set_fitness_function(99);	// 10  = no attitude
 
 	// TESTING
-	cout << "Created the problem!" << endl;	
-	cout << "Calling the objfun_ ... " << endl;
+	std::cout << "Created the problem!" << std::endl;	
+	std::cout << "Calling the objfun_ ... " << std::endl;
 
 
 	//prob.pre_evolution(pop);
 	prob.generate_starting_positions();
-	cout << "TESTING > " << prob.objfun_(v) << std::endl;
-	cout << "\r=== Loaded fitness: " << logging.best_value() << endl;	
-	cout << logging << endl;	
-
-	ofstream myfile;
+	fitness_vector f(1);
+	prob.objfun_impl(f, v);
+	std::cout << "TESTING > " << f[0] << std::endl;
+	std::cout << "\r=== Loaded fitness: " << logging.best_value() << std::endl;	
+	std::cout << logging << std::endl;	
+
+	std::ofstream myfile;
 	myfile.open ("bestrun.dat");
-	myfile << logging << endl;
+	myfile << logging << std::endl;
 	myfile.close();	
 
 }
@@ -169,13 +155,12 @@
 	
 	// read oc file
 	// the order is, :: time x vx z vz theta omega uL uR
-	fstream file;
-	file.open(fname.c_str(), ios::in);
+	std::fstream file;
+	file.open(fname.c_str(), std::ios::in);
 	if ( file.fail() ) {
 	    printf("Error opening %s - %s\n", fname.c_str(), strerror(errno));
 		exit(0);
 	}
-	char h[512];
 	std::string line;
 	double dbl[9]; // elements in line
 	std::vector<double> time, ul, ur;
@@ -204,36 +189,36 @@
 		prev = *j;
 	}
 
-//	cout << time.pop_back() << std::endl;
+//	std::cout << time.pop_back() << std::std::endl;
 	time.pop_back(); ul.pop_back(); ur.pop_back();
 
 	double integrator_timestep = sum_of_time_diffs / (time.size());
 	
-	cout << "TIME STEP --> " << integrator_timestep << "("<< time.size() << ")" << std::endl << std::endl;
+	std::cout << "TIME STEP --> " << integrator_timestep << "("<< time.size() << ")" << std::endl << std::endl;
 
 	fprintf(stderr, "Control loaded from %s (%f, %f, %f)\n", fname.c_str(), time.back(), ul.back(), ur.back());
 	
 	// redo timeing!!! 
 	
 	// TESTING
-	cout << "Created the problem!" << endl;	
-	cout << "Calling the objfun_ ... " << endl;
+	std::cout << "Created the problem!" << std::endl;	
+	std::cout << "Calling the objfun_ ... " << std::endl;
 
 	max_log_fitness = 0.0;
+	std::string oc_string = "";
 
 	prob.set_time_step(integrator_timestep);
 	prob.set_vicinity_speed(prob.get_vicinity_speed() + 0.001);
 	prob.set_vicinity_distance(prob.get_vicinity_distance() /*+ 0.17*/);
 	
 	prob.set_start_condition(start_cnd, 6);
-//	max_log_fitness = prob.objfun_oc(time, ul, ur);
-	max_log_fitness = prob.one_run_oc(max_log_string, ul, ur);	
-	cout << "\r=== OC fitness: " << max_log_fitness << endl;	
-	cout << max_log_string << endl;	
-
-	ofstream myfile;
+	max_log_fitness = prob.one_run_oc(oc_string, ul, ur);	
+	std::cout << "\r=== OC fitness: " << max_log_fitness << std::endl;	
+	std::cout << oc_string << std::endl;	
+
+	std::ofstream myfile;
 	myfile.open ("bestrun-oc.dat");
-	myfile << max_log_string << endl;
+	myfile << oc_string << std::endl;
 	myfile.close();	
 	max_log_fitness = 0;
 
@@ -251,7 +236,7 @@
 	
 	bool less_output = false;
 	bool evaluate_chromosome = false, run_oc = false;
-	char *config_filename;
+	char *config_filename = NULL;
 	std::string filename;	// for laoding stuff
 	
 		
@@ -269,31 +254,31 @@
 			// load switch to load chromosome from a file
 			else if (strcmp(argv[i], "--load") == 0) {
 				if(run_oc) {
-					cout << "ERROR: can not combine --load with --load-oc"<< endl;
+					std::cout << "ERROR: can not combine --load with --load-oc"<< std::endl;
 					exit(0);
 				}
 				if(argc > i + 1) { 
 					evaluate_chromosome = true;
 					filename = argv[++i];
-					//cout << "T:" << i << ", " << filename << ", " << argc << endl;
-				} else { cout << "--load: missing a filename to load!" << endl; usage(argv[0]); }
+					//std::cout << "T:" << i << ", " << filename << ", " << argc << std::endl;
+				} else { std::cout << "--load: missing a filename to load!" << std::endl; usage(argv[0]); }
 			}
 			// load-oc switch to load the AMPL oc from a file
 			else if (strcmp(argv[i], "--load-oc") == 0) {
 				if(evaluate_chromosome) {
-					cout << "ERROR: can not combine --load with --load-oc"<< endl;
+					std::cout << "ERROR: can not combine --load with --load-oc"<< std::endl;
 					exit(0);
 				}
 				if(argc > i + 1) { 
 					run_oc = true;
 					filename = argv[++i];
-				} else { cout << "--load-oc: missing a filename to load!" << endl; usage(argv[0]); }
+				} else { std::cout << "--load-oc: missing a filename to load!" << std::endl; usage(argv[0]); }
 			}
 			// change the noise level in the integrator
 			else if(strcmp(argv[i], "--noise") == 0) {
 				if(argc > i + 1) { 
 					max_noise = boost::lexical_cast<double>(argv[++i]);
-				} else { cout << "--noise: missing a noise value!" << endl; usage(argv[0]); }
+				} else { std::cout << "--noise: missing a noise value!" << std::endl; usage(argv[0]); }
 			}
 			// the rest show warning!
 			else { printf("warning: unknown command line option '%s'\n", argv[i]); usage(argv[0]); }
@@ -337,7 +322,7 @@
 	
 	/////////////////////////////////////////
 	// Print all values!
-	string configs = "";
+	std::string configs = "";
 	configs += "Run Information: ID=" + boost::lexical_cast<std::string>(run_id) + "\n";
 	configs += "Input Neurons:\t\t" + boost::lexical_cast<std::string>(ann_input_neurons) + "\n";
 	configs += "Hidden Neurons:\t\t" + boost::lexical_cast<std::string>(ann_hidden_neurons) + "\n";
@@ -366,7 +351,7 @@
 
     configs += "Max Noise Level:\t\t" + boost::lexical_cast<std::string>(max_noise) + "\n";
 	configs += "-------------------------------------\n";
-	cout << configs;
+	std::cout << configs;
 	///////////////////////////////////////////////////////////
 			
 					
@@ -388,7 +373,7 @@
 
 	////////////////////////////////////////////////
 	// Define the problem						positions, strategy, 				max_time, max_thrust
-	problem::docking prob = problem::docking(&ann, prob_positions, prob_pos_strategy, prob_maximum_time, 0.1);
+	problem::docking prob(&ann, prob_positions, prob_pos_strategy, prob_maximum_time, 0.1);
 	prob.set_start_condition(start_cnd, 6);	
 	prob.set_log_genome(true);
 
@@ -427,22 +412,21 @@
 	
 	////////////////////////////////////////////////
 	// Create the archipelag/islands
-	cout << "Creating an archipelago...";
-	ring_topology top;
-	MigrationScheme migS(top);
-//	MigrationPolicy migP;
-					//probability, one individual per island, up to 100% of the population can be replaced (1.0)
-	MigrationPolicy migP(0.2, ChooseBestMigrationSelectionPolicy(1), RandomMigrationReplacementPolicy(1.0));	
-	Migration m(migS, migP);
-	archipelago arch = archipelago(prob, algo, islands, individuals, m);
-	cout << "Created!";
+	std::cout << "Creating an archipelago...";
+	topology::ring top;
+//	migration_scheme mig_s(top);
+//					//probability, one individual per island, up to 100% of the population can be replaced (1.0)
+//	migration_policy mig_p(0.2, ChooseBestMigrationSelectionPolicy(1), RandomMigrationReplacementPolicy(1.0));	
+//	migration mig(mig_s, mig_p);
+	archipelago arch = archipelago(prob, algo, islands, individuals, top);
+	std::cout << "Created!";
 
 
 	///////////////////////////////////////////////
 	// Start evolution
-	cout << "\rStarting evolution ...          ID: " << run_id << "          " << endl;	
-	
-	ofstream myfile;
+	std::cout << "\rStarting evolution ...          ID: " << run_id << "          " << std::endl;	
+	
+	std::ofstream myfile;
 	int i = 0, lasti = 0;
 	double best_fitness = 99.9;	// minimizing!!
 	double last_fitness = 99.9;
@@ -454,9 +438,9 @@
 	// run until we are quite good
 	while(best_fitness > -1.7 && i < 79999) { 
 		if(!less_output) {
-			cout << "\r                                                      "
+			std::cout << "\r                                                      "
 			     << "                                                    ";
-			cout << "\rGeneration #" << i << " ["; cout.flush();
+			std::cout << "\rGeneration #" << i << " ["; std::cout.flush();
 		}
 
 		max_log_fitness	= 0.0;		
@@ -466,12 +450,16 @@
 
 		
 		if(!less_output) {
-			cout << "] best: " << arch.best().get_fitness() << "~" << logging.best_value() << ": " << best_fitness << ":" << last_fitness << "--" << i-lasti-1 << endl;
+			double best_overall_fitness = 0.0;//arch.best().get_fitness();
+			for(int it = 0; it < arch.get_size(); it++) {
+			 	std::cout << "\\|/ " << it << ":" << arch.get_island(it)->get_population().champion() << ", ";
+			}
+			std::cout << "] best: " << best_overall_fitness << "~" << logging.best_value() << ": " << best_fitness << ":" << last_fitness << "--" << i-lasti-1 << std::endl;
 			// << "/" << arch[0].get_average_fitnes()?; // << "  lasti: " << (i-lasti);
-			cout << "TEST: #ofIslands: " << arch.size() << " #0: size" << arch[0].size() << " best: " << arch[0].best().get_fitness() << endl;
-			cout << "TEST: Island" << arch[0] << endl;
+//			std::cout << "TEST: #ofIslands: " << arch.get_size() << " #0: size" << arch.get_island(0).size() << " best: " << arch.get_island(0).best().get_fitness() << std::endl;
+			std::cout << "TEST: Island" << arch.get_island(0) << std::endl;
 		}else {
-			cout << "\rG#" << i << "        "; cout.flush();
+			std::cout << "\rG#" << i << "        "; std::cout.flush();
 		}
 		
 		
@@ -479,13 +467,13 @@
 		// logging
 		if(logging.best_value() < best_fitness) {	// max_log_fitness
 			best_fitness = logging.best_value();	
-			cout << "\r=== Best increased @ #" << i-1 << ": " << best_fitness << endl;
+			std::cout << "\r=== Best increased @ #" << i-1 << ": " << best_fitness << std::endl;
 			
 			// write to file
 			std::string h = "id_" + run_id + "_bestrun.dat";
 			myfile.open (h.c_str());
-			myfile << configs << endl;//expected
-			myfile << logging << endl;
+			myfile << configs << std::endl;//expected
+			myfile << logging << std::endl;
 			myfile.close();	
 			lasti = i-1;
 						
@@ -498,8 +486,8 @@
 			while(h.length() < 5) h = "0" + h;
 			std::string s = "id_" + run_id + "_genbest-" + h + ".dat";
 			myfile.open (s.c_str());
-			myfile << configs << endl;
-			myfile << logging << endl;
+			myfile << configs << std::endl;
+			myfile << logging << std::endl;
 			myfile.close();	
 			//////////////////////////////////////////
 			
@@ -511,11 +499,12 @@
 				cmd += s += "\" -F \"submit=submit\" -F \"hostname=`hostname`\" http://juxi.net/projects/EvolvingDocking/upload.php";
 				cmd += " -o tmp.out";
 			
-				int ret = system (cmd.c_str());	
+				//int ret = 
+				system (cmd.c_str());	
 			}
 			
 		}
-		cout.flush();		
+		std::cout.flush();		
 
 		// randomize positions if we seem to be stuck
 /*		if( (i - 1 - lasti) >= evolution_stuck_threshold ) {
@@ -526,61 +515,7 @@
 	}	
 	
 	// finished
-	cout << "==================== Best Overall: " << best_fitness << "\t(i=" << i << ")" << endl;	
+	std::cout << "==================== Best Overall: " << best_fitness << "\t(i=" << i << ")" << std::endl;	
 
 	return 0;
-=======
-int main()
-{
-	mpi_environment env;
-
-	int n_segments = 10;
-
-	algorithm::snopt algo(1000);
-
-	const double pert_epoch = 1000;
-	const double pert_nondim = 1E-1;
-	const double pert_mass = 200;
-	const double pert_vinf = 1000;
-	std::vector<double> perturb(n_segments * 3 + 6,pert_nondim);
-	perturb[0] = pert_epoch;
-	perturb[1] = pert_epoch;
-	perturb[2] = pert_mass;
-	perturb[3] = pert_vinf;
-	perturb[4] = pert_vinf;
-	perturb[5] = pert_vinf;
-
-	algorithm::mbh algo2(algo,20,perturb);
-	algorithm::ms algo3(algo2,5);
-	//algo2.screen_output(true);
-
-	// Outer loop.
-	int cur_id = 1;
-	for (int i = 1; i <= 25; ++i) {
-		archipelago a;
-		for (int j = 0; j < 283; ++j) {
-			a.push_back(mpi_island(problem::gtoc5_launch(n_segments,cur_id + j,problem::gtoc5_launch::TIME),algo3,5));
-		}
-		a.evolve(1);
-		a.join();
-		std::ofstream ofs((std::string("time_") + boost::lexical_cast<std::string>(cur_id)).c_str());
-		boost::archive::text_oarchive oa(ofs);
-		oa << static_cast<const archipelago &>(a);
-		cur_id += 283;
-	}
-
-	cur_id = 1;
-	for (int i = 1; i <= 25; ++i) {
-		archipelago a;
-		for (int j = 0; j < 283; ++j) {
-			a.push_back(mpi_island(problem::gtoc5_launch(n_segments,cur_id + j,problem::gtoc5_launch::MASS),algo3,5));
-		}
-		a.evolve(1);
-		a.join();
-		std::ofstream ofs((std::string("mass_") + boost::lexical_cast<std::string>(cur_id)).c_str());
-		boost::archive::text_oarchive oa(ofs);
-		oa << static_cast<const archipelago &>(a);
-		cur_id += 283;
-	}
->>>>>>> 93bfbfb1
 }