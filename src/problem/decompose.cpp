--- conflicted
+++ resolved
@@ -140,7 +140,6 @@
 	m_z = f;
 }
 
-<<<<<<< HEAD
 /// Gets the min/max history
 std::vector< fitness_vector > decompose::get_minmax_history() const {
 	return m_m;
@@ -151,10 +150,7 @@
 	m_m.clear();
 }
 
-/// Compute the original fitness
-=======
 /// Computes the original fitness
->>>>>>> df2dd3d7
 /**
  * Computes the original fitness of the multi-objective problem. It also updates the ideal point in case
  * m_adapt_ideal is true
