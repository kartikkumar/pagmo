--- conflicted
+++ resolved
@@ -309,11 +309,7 @@
 }
 
 void spheres::set_nn_weights(const decision_vector &x) const {
-<<<<<<< HEAD
 	if (m_symm) { //symmetric weigths activated
-=======
-	if(m_symm) {//symmetric weigths activated
->>>>>>> 3b1ca939
 		int w = 0;
 		for(unsigned int h = 0; h < m_ffnn.m_n_hidden; h++)
 		{
@@ -339,14 +335,8 @@
 			m_ffnn.m_weights[ww] = x[(nr_input/2+1)*m_ffnn.m_n_hidden+ind];
 			ind++;
 		}
-<<<<<<< HEAD
-	} else {//no symmetric weights
-			m_ffnn.m_weights = x;
-=======
-
 	} else {//no symmetric weights
 		m_ffnn.m_weights = x;
->>>>>>> 3b1ca939
 	}
 }
 
