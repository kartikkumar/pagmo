--- conflicted
+++ resolved
@@ -641,16 +641,10 @@
  */
 bool base::is_compatible(const base &p) const
 {
-<<<<<<< HEAD
-//	if (typeid(*this) != typeid(p) || get_dimension() != p.get_dimension() || m_i_dimension != p.m_i_dimension || m_f_dimension != p.m_f_dimension ||
-//		m_c_dimension != p.m_c_dimension || m_ic_dimension != p.m_ic_dimension)
-	if (typeid(*this) != typeid(p) || get_dimension() != p.get_dimension() || m_i_dimension != p.m_i_dimension || 
-=======
 // marcusm: changed this for experiments with migration between single- and multiobjective islands.
 /*	if (typeid(*this) != typeid(p) || get_dimension() != p.get_dimension() || m_i_dimension != p.m_i_dimension || m_f_dimension != p.m_f_dimension ||
 		m_c_dimension != p.m_c_dimension || m_ic_dimension != p.m_ic_dimension)*/
 	if (typeid(*this) != typeid(p) || get_dimension() != p.get_dimension() || m_i_dimension != p.m_i_dimension ||
->>>>>>> aeb508e3
 		m_c_dimension != p.m_c_dimension || m_ic_dimension != p.m_ic_dimension)
 	{
 		return false;
