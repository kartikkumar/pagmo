/*****************************************************************************
 *   Copyright (C) 2004-2013 The PaGMO development team,                     *
 *   Advanced Concepts Team (ACT), European Space Agency (ESA)               *
 *   http://apps.sourceforge.net/mediawiki/pagmo                             *
 *   http://apps.sourceforge.net/mediawiki/pagmo/index.php?title=Developers  *
 *   http://apps.sourceforge.net/mediawiki/pagmo/index.php?title=Credits     *
 *   act@esa.int                                                             *
 *                                                                           *
 *   This program is free software; you can redistribute it and/or modify    *
 *   it under the terms of the GNU General Public License as published by    *
 *   the Free Software Foundation; either version 2 of the License, or       *
 *   (at your option) any later version.                                     *
 *                                                                           *
 *   This program is distributed in the hope that it will be useful,         *
 *   but WITHOUT ANY WARRANTY; without even the implied warranty of          *
 *   MERCHANTABILITY or FITNESS FOR A PARTICULAR PURPOSE.  See the           *
 *   GNU General Public License for more details.                            *
 *                                                                           *
 *   You should have received a copy of the GNU General Public License       *
 *   along with this program; if not, write to the                           *
 *   Free Software Foundation, Inc.,                                         *
 *   59 Temple Place - Suite 330, Boston, MA  02111-1307, USA.               *
 *****************************************************************************/


#include <string>
#include <vector>
#include <algorithm>

#include <boost/math/special_functions/binomial.hpp>
#include <boost/random/uniform_real.hpp>
#include <boost/random/uniform_int.hpp>
#include <boost/random/variate_generator.hpp>

#include "../exceptions.h"
#include "../population.h"
#include "../problem/base.h"
#include "../population.h"
#include "../util/neighbourhood.h"
#include "base.h"
#include "spea2.h"


namespace pagmo { namespace algorithm {
/// Constructor
 /**
 * Constructs a SPEA2 algorithm
 *
 * @param[in] gen Number of generations to evolve.
 * @param[in] cr Crossover probability
 * @param[in] eta_c Distribution index for crossover
 * @param[in] m Mutation probability
 * @param[in] eta_m Distribution index for mutation
 *
 * @throws value_error if gen is negative
 */
spea2::spea2(int gen, double cr, double eta_c, double m, double eta_m, int archive_size):base(),
	m_gen(gen),m_cr(cr),m_eta_c(eta_c),m_m(m),m_eta_m(eta_m),m_archive_size(archive_size)
{
	if (gen < 0) {
		pagmo_throw(value_error,"number of generations must be nonnegative");
	}
	if (archive_size < -1) {
		pagmo_throw(value_error,"archive_size must be positive or -1");
	}
}

/// Clone method.
base_ptr spea2::clone() const
{
	return base_ptr(new spea2(*this));
}

/// Evolve implementation.
/**
 * Run the SPEA2 algorithm for the number of generations specified in the constructors.
 *
 * @param[in,out] pop input/output pagmo::population to be evolved.
 */
void spea2::evolve(population &pop) const
{
	// Let's store some useful variables.
	const problem::base             &prob = pop.problem();
	const problem::base::size_type   D = prob.get_dimension(), prob_i_dimension = prob.get_i_dimension(), prob_c_dimension = prob.get_c_dimension(), prob_f_dimension = prob.get_f_dimension();
	const problem::base::size_type   Dc = D - prob_i_dimension;
	const population::size_type      NP = pop.size();
	population::size_type max_archive_size, archive_size=0;

	if(m_archive_size == -1) {
		max_archive_size = NP;
	} else {
		max_archive_size = static_cast<population::size_type>(m_archive_size);
	}

	//We perform some checks to determine wether the problem/population are suitable for PSO
	if( Dc == 0 ){
		pagmo_throw(value_error,"There is no continuous part in the problem decision vector for spea2 to optimise");
	}

	if( prob_c_dimension != 0 ){
		pagmo_throw(value_error,"The problem is not box constrained and spea2 is not suitable to solve it");
	}

	if( prob_f_dimension < 2 ){
		pagmo_throw(value_error,"The problem is not multi-objective. Use a single-objectie optimization algorithm instead");
	}

	if (max_archive_size < 5 || (max_archive_size % 4 != 0) ) {
		pagmo_throw(value_error, "for SPEA2 at least 5 individuals in the archive are needed and the archive size must be a multiple of 4");
	}

	if (NP < 5 || (NP % 4 != 0) ) {
		pagmo_throw(value_error, "for SPEA2 at least 5 individuals in the population are needed and the population size must be a multiple of 4");
	}

	// Get out if there is nothing to do.
	if (NP == 0 || m_gen == 0) {
		return;
	}

	population new_pop(pop);
<<<<<<< HEAD

	//the cycle is until m_gen+1 because on the last iteration is necessary to do the truncation of the archive according to the dimension of the population to return pop
	for(int g = 0; g <= m_gen; ++g) {

		std::vector<double> F(NP+archive_size,0); 
		
		//computation of individuals' fitness (according to raw fitness and density)
=======
	for(unsigned int i=0; i < archive_size; ++i) {
		new_pop.push_back(pop.get_individual(i).cur_x);
	}

	//Indices of individuals in new_pop which are in the archive
	std::vector<population::size_type> archive_indices(archive_size);

	//Indices of individuals in new_pop which are in the next population
	std::vector<population::size_type> pop_indices(NP);

	std::vector<double> F(NP+archive_size,0);// individuals' fitness (according to raw fitness and density)

	for(int g = 0; g < m_gen; ++g) {
		std::cout << "gen: " << g << std::endl;

>>>>>>> 4125d091
		compute_spea2_fitness(F, sqrt(NP + archive_size), new_pop);

		std::vector<population::size_type> ordered_by_fitness = pagmo::util::neighbourhood::order(F);

		unsigned int n_non_dominated;
		for(n_non_dominated = 0; n_non_dominated < NP+archive_size && F[ordered_by_fitness[n_non_dominated]] < 1; ++n_non_dominated);

<<<<<<< HEAD
		//if it is the last iteration store in pop the best solutions between the archive and the current population so the dimension of the archive is force to be the same as the population
		if(g==m_gen)
			max_archive_size = NP;
=======
		//std::cout << "non dominated count: " << n_non_dominated << std::endl;
		//std::cout << "ordered_by_fitness " << ordered_by_fitness << std::endl;
		//std::cout << "F: " << F << std::endl;

		//std::cout << "F ordered: " << std::endl;
		/*for(int i =0; i < ordered_by_fitness.size(); ++i) {
			std::cout << F[ordered_by_fitness[i]] << std::endl;
		}*/

		//std::cout << "non dominated according to pareto front " << new_pop.compute_pareto_fronts()[0].size() << std::endl;

		if(n_non_dominated > archive_size) { //truncate according to delta
>>>>>>> 4125d091

		if(n_non_dominated > max_archive_size) { //truncate according to delta
			archive_size = max_archive_size;

			while(n_non_dominated>max_archive_size){

				//fitness vector fo the non-dominated individuals
				std::vector<fitness_vector> fit_nd(n_non_dominated);
				for ( population::size_type i = 0; i<n_non_dominated; i++ ) {
					fit_nd[i]	=	new_pop.get_individual(ordered_by_fitness[i]).cur_f;
				}

				//computing K-NN distances for K=0,...,n_non_dominated
				std::vector<std::vector<pagmo::population::size_type> > neighbours_nd;
				pagmo::util::neighbourhood::euclidian::compute_neighbours(neighbours_nd, fit_nd);

				//sorting the individuals according to the density estimation given by the K-NN
				std::vector<population::size_type> ordered_by_delta = order_by_delta(neighbours_nd, fit_nd);

				//identifying the last individual of the ordered vector (the one to be eliminated)
				population::size_type idx = ordered_by_delta.size() - 1 ;
				population::size_type pop_idx = ordered_by_fitness[ordered_by_delta[idx]];

				new_pop.erase(pop_idx);	
				ordered_by_fitness.erase(ordered_by_fitness.begin()+ordered_by_delta[idx]);
				n_non_dominated--;

				//update the vector of indeces after the removal of the po_idx element
				for(population::size_type j=0; j<ordered_by_fitness.size(); j++){
					if(pop_idx<ordered_by_fitness[j])
						ordered_by_fitness[j]--;
				}

			}

			//erasing all the dominated solutions
			for(population::size_type i=archive_size; i<ordered_by_fitness.size(); i++){
				new_pop.erase(ordered_by_fitness[i]);
				for(population::size_type j=0; j<ordered_by_fitness.size(); j++){
					if(ordered_by_fitness[i]<ordered_by_fitness[j])
						ordered_by_fitness[j]--;
				}
			}

		} else { //fill with dominated individuals
			archive_size = std::min(max_archive_size, ordered_by_fitness.size());

			//erasing all the dominated solutions
			for(population::size_type i=archive_size; i<ordered_by_fitness.size(); i++){
				new_pop.erase(ordered_by_fitness[i]);
				for(population::size_type j=0; j<ordered_by_fitness.size(); j++){
					if(ordered_by_fitness[i]<ordered_by_fitness[j])
						ordered_by_fitness[j]--;
				}
			}
		}

<<<<<<< HEAD
		if(g==m_gen){
			//return the population stored into the archive that now has dimension NP
			pop.clear();
			for(unsigned int i=0; i<NP; ++i) {
				pop.push_back(new_pop.get_individual(i).cur_x);
			}
			break;//exiting from cycle over the generations 
		}

		//Now new_pop contains just the archive. We perform the genetic operations on the archive individuals and fill the population
=======
		pop_indices = complement(archive_indices, NP+archive_size);
		//std::cout << "archive indices: " << archive_indices << std::endl;
		//std::cout << "population indices: " << pop_indices << std::endl;
		//std::cout << new_pop << std::endl;
>>>>>>> 4125d091

		std::vector<population::size_type> shuffle1(archive_size), shuffle2(archive_size);
		for (pagmo::population::size_type i=0; i< archive_size; i++) {
			shuffle1[i] = i;
			shuffle2[i] = i;
		}
		boost::uniform_int<int> pop_idx(0,archive_size-1);
		boost::variate_generator<boost::mt19937 &, boost::uniform_int<int> > p_idx(m_urng,pop_idx);

		//We create some pseudo-random permutation of the poulation indexes
		std::random_shuffle(shuffle1.begin(),shuffle1.end(), p_idx);
		std::random_shuffle(shuffle2.begin(),shuffle2.end(), p_idx);

<<<<<<< HEAD
		new_pop.update_pareto_information();

=======

		population::size_type parent1_idx, parent2_idx;
		decision_vector child1(D), child2(D);
>>>>>>> 4125d091
		int j = 0;
		//We then loop thorugh all individuals with increment 4 to select two pairs of parents that will
		//each create 2 new offspring
		for (pagmo::population::size_type i=0; i<archive_size; i+=4) {
			// We create two offsprings using the shuffled list 1
			parent1_idx = tournament_selection(shuffle1[i], shuffle1[i+1],new_pop);
			parent2_idx = tournament_selection(shuffle1[i+2], shuffle1[i+3],new_pop);
			crossover(child1, child2, parent1_idx,parent2_idx,new_pop);
			mutate(child1,prob);
			mutate(child2,prob);
			new_pop.push_back(child1);
			new_pop.push_back(child2);
		}

		//same with shuffle2
		for (pagmo::population::size_type i=0; i<archive_size; i+=4) {
			// We create two offsprings using the shuffled list 1
			parent1_idx = tournament_selection(shuffle1[i], shuffle1[i+1],new_pop);
			parent2_idx = tournament_selection(shuffle1[i+2], shuffle1[i+3],new_pop);
			crossover(child1, child2, parent1_idx,parent2_idx,new_pop);
			mutate(child1,prob);
			mutate(child2,prob);
			new_pop.push_back(child1);
			new_pop.push_back(child2);
		}

		//std::cout << "POPULATION AFTER VARIATION: " << std::endl << new_pop << std::endl;
	}

<<<<<<< HEAD
=======
	// End of the evolution. Clear the orginal population and fill it from the right elements from new_pop
	pop.clear();
	for(unsigned int i=0; i<NP; ++i) {
		pop.push_back(new_pop.get_individual(pop_indices[i]).cur_x);
	}
>>>>>>> 4125d091
}

std::vector<population::size_type> spea2::complement(std::vector<population::size_type> v, population::size_type N) const
{
	std::vector<population::size_type> rv(N - v.size());
	std::sort(v.begin(), v.end());
	population::size_type n = 0;
	std::vector<population::size_type>::size_type i = 0;
	std::vector<population::size_type>::size_type j = 0;
	while(i < v.size()) {
		while(n < v[i]) {
			rv[j] = n;
			j++;
			n++;
		}
		i++;
		n++;
	}
	while(n < N) {
		rv[j] = n;
		j++;
		n++;
	}
	return rv;
}

std::vector<population::size_type> spea2::order_by_delta(const std::vector<std::vector<pagmo::population::size_type>  > &neighbours, const std::vector<fitness_vector> &fit) const
{
	std::vector<population::size_type> rv(fit.size());
	for(unsigned int i=0; i<rv.size(); ++i) rv[i] = i;

	std::sort(rv.begin(), rv.end(), distance_sorter(neighbours, fit));

	/*for(unsigned int i=0; i<neighbours.size(); ++i) {
		for(unsigned int j=0; j < neighbours[i].size(); ++j) {
			std::cout << pagmo::util::neighbourhood::euclidian::distance(fit[i], fit[neighbours[i][j]]) << " ";
		}
		std::cout << std::endl;
	}*/

	return rv;
}

void spea2::compute_spea2_fitness(std::vector<double> &F,
			int K,
			const pagmo::population &pop) const
{

	pop.update_pareto_information();

	std::vector<std::vector<population::size_type> > domination_list;
	const population::size_type NP = pop.size();
	std::vector<int> S(NP, 0);

	std::vector<fitness_vector> fit(NP);
	for ( population::size_type i = 0; i<NP; i++ ) {
		fit[i]	=	pop.get_individual(i).cur_f;
	}
	std::vector<std::vector<pagmo::population::size_type> > neighbours;
	pagmo::util::neighbourhood::euclidian::compute_neighbours(neighbours, fit);

	//std::cout <<"domination count:" << std::endl;
	for(unsigned i=0; i<NP; ++i) {
		domination_list.push_back(pop.get_domination_list(i));
		//std::cout << pop.get_domination_list(i) << std::endl;
	}

	for(unsigned int i=0; i<NP; ++i) {
		S[i] = domination_list[i].size();
	}
	//std::cout << "S: " << S << std::endl;


	std::fill(F.begin(), F.end(), 0);

	for(unsigned int i=0; i<NP; ++i) {
		for(unsigned int j=0; j<domination_list[i].size(); ++j) {
			F[domination_list[i][j]] += S[i];
		}
	}

	for(unsigned int i=0; i<NP; ++i) {
<<<<<<< HEAD
		F[i] = F[i] +
=======
		F[i] +=
>>>>>>> 4125d091
				(1.0 / (pagmo::util::neighbourhood::euclidian::distance(fit[i], fit[neighbours[i][K]]) + 2));
	}
}

pagmo::population::size_type spea2::tournament_selection(pagmo::population::size_type idx1, pagmo::population::size_type idx2, const pagmo::population &pop) const
{
	if (pop.get_pareto_rank(idx1) < pop.get_pareto_rank(idx2)) return idx1;
	if (pop.get_pareto_rank(idx1) > pop.get_pareto_rank(idx2)) return idx2;
	return ((m_drng() > 0.5) ? idx1 : idx2);
	
	/*fitness_vector f1 = pop.get_individual(idx1).cur_f;
	fitness_vector f2 = pop.get_individual(idx2).cur_f; 
	if (f1 < f2) {
		return idx1;
	}
	else if (f1 > f2) {
		return idx2;
	}
	else {
		return ((m_drng() > 0.5) ? idx1 : idx2);
	}*/
}

void spea2::crossover(decision_vector& child1, decision_vector& child2, pagmo::population::size_type parent1_idx, pagmo::population::size_type parent2_idx,const pagmo::population& pop) const
{

	problem::base::size_type D = pop.problem().get_dimension();
	problem::base::size_type Di = pop.problem().get_i_dimension();
	problem::base::size_type Dc = D - Di;
	const decision_vector &lb = pop.problem().get_lb(), &ub = pop.problem().get_ub();
	const decision_vector& parent1 = pop.get_individual(parent1_idx).cur_x;
	const decision_vector& parent2 = pop.get_individual(parent2_idx).cur_x;
	double y1,y2,yl,yu, rand, beta, alpha, betaq, c1, c2;
	child1 = parent1;
	child2 = parent2;
		int site1, site2;

		//This implements a Simulated Binary Crossover SBX
	if (m_drng() <= m_cr) {
		for (pagmo::problem::base::size_type i = 0; i < Dc; i++) {
			if ( (m_drng() <= 0.5) && (std::fabs(parent1[i]-parent2[i]) ) > 1.0e-14) {
				if (parent1[i] < parent2[i]) {
					y1 = parent1[i];
					y2 = parent2[i];
				} else {
					y1 = parent2[i];
					y2 = parent1[i];
				}
				yl = lb[i];
				yu = ub[i];
				rand = m_drng();

				beta = 1.0 + (2.0*(y1-yl)/(y2-y1));
				alpha = 2.0 - std::pow(beta,-(m_eta_c+1.0));
				if (rand <= (1.0/alpha))
				{
					betaq = std::pow((rand*alpha),(1.0/(m_eta_c+1.0)));
				} else {
					betaq = std::pow((1.0/(2.0 - rand*alpha)),(1.0/(m_eta_c+1.0)));
				}
				c1 = 0.5*((y1+y2)-betaq*(y2-y1));

				beta = 1.0 + (2.0*(yu-y2)/(y2-y1));
				alpha = 2.0 - std::pow(beta,-(m_eta_c+1.0));
				if (rand <= (1.0/alpha))
				{
					betaq = std::pow((rand*alpha),(1.0/(m_eta_c+1.0)));
				} else {
					betaq = std::pow((1.0/(2.0 - rand*alpha)),(1.0/(m_eta_c+1.0)));
				}
				c2 = 0.5*((y1+y2)+betaq*(y2-y1));

				if (c1<lb[i]) c1=lb[i];
				if (c2<lb[i]) c2=lb[i];
				if (c1>ub[i]) c1=ub[i];
				if (c2>ub[i]) c2=ub[i];
				if (m_drng() <= 0.5) {
					child1[i] = c1; child2[i] = c2;
				} else {
					child1[i] = c2; child2[i] = c1;
				}
			}
		}

			}

		//This implements two point binary crossover
		for (pagmo::problem::base::size_type i = Dc; i < D; i++) {
			   if (m_drng() <= m_cr) {
					 boost::uniform_int<int> in_dist(0,Di-1);
					 boost::variate_generator<boost::mt19937 &, boost::uniform_int<int> > ra_num(m_urng,in_dist);
					 site1 = ra_num();
					 site2 = ra_num();
					 if (site1 > site2) std::swap(site1,site2);
					 for(int j=0; j<site1; j++)
					 {
						 child1[j] = parent1[j];
						 child2[j] = parent2[j];
					 }
					 for(int j=site1; j<site2; j++)
					 {
						 child1[j] = parent2[j];
						 child2[j] = parent1[j];
					 }
					 for(pagmo::problem::base::size_type j=site2; j<Di; j++)
					 {
						 child1[j] = parent1[j];
						 child2[j] = parent2[j];
					 }
			  }
			  else {
				   child1[i] = parent1[i];
				   child2[i] = parent2[i];
			  }
	}
}

void spea2::mutate(decision_vector& child, const pagmo::problem::base& prob) const
{

	problem::base::size_type D = prob.get_dimension();
	problem::base::size_type Di = prob.get_i_dimension();
	problem::base::size_type Dc = D - Di;
	const decision_vector &lb = prob.get_lb(), &ub = prob.get_ub();
	double rnd, delta1, delta2, mut_pow, deltaq;
	double y, yl, yu, val, xy;
		int gen_num;

		//This implements the real polinomial mutation of an individual
	for (pagmo::problem::base::size_type j=0; j < Dc; ++j){
		if (m_drng() <= m_m) {
			y = child[j];
			yl = lb[j];
			yu = ub[j];
			delta1 = (y-yl)/(yu-yl);
			delta2 = (yu-y)/(yu-yl);
			rnd = m_drng();
			mut_pow = 1.0/(m_eta_m+1.0);
			if (rnd <= 0.5)
			{
				xy = 1.0-delta1;
				val = 2.0*rnd+(1.0-2.0*rnd)*(pow(xy,(m_eta_m+1.0)));
				deltaq =  pow(val,mut_pow) - 1.0;
			}
			else
			{
				xy = 1.0-delta2;
				val = 2.0*(1.0-rnd)+2.0*(rnd-0.5)*(pow(xy,(m_eta_m+1.0)));
				deltaq = 1.0 - (pow(val,mut_pow));
			}
			y = y + deltaq*(yu-yl);
			if (y<yl) y = yl;
			if (y>yu) y = yu;
			child[j] = y;
		}
	}

		//This implements the integer mutation for an individual
		 for (pagmo::problem::base::size_type j=Dc; j < D; ++j){
			   if (m_drng() <= m_m) {
						y = child[j];
						yl = lb[j];
						yu = ub[j];
						boost::uniform_int<int> in_dist(yl,yu-1);
						boost::variate_generator<boost::mt19937 &, boost::uniform_int<int> > ra_num(m_urng,in_dist);
						gen_num = ra_num();
						if (gen_num >= y) gen_num = gen_num + 1;
						child[j] = gen_num;
		 }
	  }
}

/// Algorithm name
std::string spea2::get_name() const
{
	return "Non-dominated Sorting Particle Swarm Optimizer (spea2)";
}

/// Extra human readable algorithm info.
/**
 * Will return a formatted string displaying the parameters of the algorithm.
 */
std::string spea2::human_readable_extra() const
{
	std::ostringstream s;
	s << "gen:" << m_gen << ' ';
	return s.str();
}


}} //namespaces

BOOST_CLASS_EXPORT_IMPLEMENT(pagmo::algorithm::spea2);<|MERGE_RESOLUTION|>--- conflicted
+++ resolved
@@ -119,7 +119,6 @@
 	}
 
 	population new_pop(pop);
-<<<<<<< HEAD
 
 	//the cycle is until m_gen+1 because on the last iteration is necessary to do the truncation of the archive according to the dimension of the population to return pop
 	for(int g = 0; g <= m_gen; ++g) {
@@ -127,23 +126,6 @@
 		std::vector<double> F(NP+archive_size,0); 
 		
 		//computation of individuals' fitness (according to raw fitness and density)
-=======
-	for(unsigned int i=0; i < archive_size; ++i) {
-		new_pop.push_back(pop.get_individual(i).cur_x);
-	}
-
-	//Indices of individuals in new_pop which are in the archive
-	std::vector<population::size_type> archive_indices(archive_size);
-
-	//Indices of individuals in new_pop which are in the next population
-	std::vector<population::size_type> pop_indices(NP);
-
-	std::vector<double> F(NP+archive_size,0);// individuals' fitness (according to raw fitness and density)
-
-	for(int g = 0; g < m_gen; ++g) {
-		std::cout << "gen: " << g << std::endl;
-
->>>>>>> 4125d091
 		compute_spea2_fitness(F, sqrt(NP + archive_size), new_pop);
 
 		std::vector<population::size_type> ordered_by_fitness = pagmo::util::neighbourhood::order(F);
@@ -151,24 +133,10 @@
 		unsigned int n_non_dominated;
 		for(n_non_dominated = 0; n_non_dominated < NP+archive_size && F[ordered_by_fitness[n_non_dominated]] < 1; ++n_non_dominated);
 
-<<<<<<< HEAD
+
 		//if it is the last iteration store in pop the best solutions between the archive and the current population so the dimension of the archive is force to be the same as the population
 		if(g==m_gen)
 			max_archive_size = NP;
-=======
-		//std::cout << "non dominated count: " << n_non_dominated << std::endl;
-		//std::cout << "ordered_by_fitness " << ordered_by_fitness << std::endl;
-		//std::cout << "F: " << F << std::endl;
-
-		//std::cout << "F ordered: " << std::endl;
-		/*for(int i =0; i < ordered_by_fitness.size(); ++i) {
-			std::cout << F[ordered_by_fitness[i]] << std::endl;
-		}*/
-
-		//std::cout << "non dominated according to pareto front " << new_pop.compute_pareto_fronts()[0].size() << std::endl;
-
-		if(n_non_dominated > archive_size) { //truncate according to delta
->>>>>>> 4125d091
 
 		if(n_non_dominated > max_archive_size) { //truncate according to delta
 			archive_size = max_archive_size;
@@ -226,7 +194,6 @@
 			}
 		}
 
-<<<<<<< HEAD
 		if(g==m_gen){
 			//return the population stored into the archive that now has dimension NP
 			pop.clear();
@@ -237,12 +204,6 @@
 		}
 
 		//Now new_pop contains just the archive. We perform the genetic operations on the archive individuals and fill the population
-=======
-		pop_indices = complement(archive_indices, NP+archive_size);
-		//std::cout << "archive indices: " << archive_indices << std::endl;
-		//std::cout << "population indices: " << pop_indices << std::endl;
-		//std::cout << new_pop << std::endl;
->>>>>>> 4125d091
 
 		std::vector<population::size_type> shuffle1(archive_size), shuffle2(archive_size);
 		for (pagmo::population::size_type i=0; i< archive_size; i++) {
@@ -256,14 +217,8 @@
 		std::random_shuffle(shuffle1.begin(),shuffle1.end(), p_idx);
 		std::random_shuffle(shuffle2.begin(),shuffle2.end(), p_idx);
 
-<<<<<<< HEAD
 		new_pop.update_pareto_information();
 
-=======
-
-		population::size_type parent1_idx, parent2_idx;
-		decision_vector child1(D), child2(D);
->>>>>>> 4125d091
 		int j = 0;
 		//We then loop thorugh all individuals with increment 4 to select two pairs of parents that will
 		//each create 2 new offspring
@@ -290,17 +245,8 @@
 			new_pop.push_back(child2);
 		}
 
-		//std::cout << "POPULATION AFTER VARIATION: " << std::endl << new_pop << std::endl;
-	}
-
-<<<<<<< HEAD
-=======
-	// End of the evolution. Clear the orginal population and fill it from the right elements from new_pop
-	pop.clear();
-	for(unsigned int i=0; i<NP; ++i) {
-		pop.push_back(new_pop.get_individual(pop_indices[i]).cur_x);
-	}
->>>>>>> 4125d091
+	}
+
 }
 
 std::vector<population::size_type> spea2::complement(std::vector<population::size_type> v, population::size_type N) const
@@ -383,11 +329,7 @@
 	}
 
 	for(unsigned int i=0; i<NP; ++i) {
-<<<<<<< HEAD
 		F[i] = F[i] +
-=======
-		F[i] +=
->>>>>>> 4125d091
 				(1.0 / (pagmo::util::neighbourhood::euclidian::distance(fit[i], fit[neighbours[i][K]]) + 2));
 	}
 }
