--- conflicted
+++ resolved
@@ -62,10 +62,7 @@
 class __PAGMO_VISIBLE population
 {
 		friend class base_island;
-<<<<<<< HEAD
 		friend struct population_access;
-=======
-		friend class population_access;
 		// These two are custom functions for the serialization of vector of doubles that handle also inf and NaN.
 		template <class Archive>
 		static void custom_vector_double_save(Archive &ar, const std::vector<double> &v, const unsigned int)
@@ -111,7 +108,6 @@
 				}
 			}
 		}
->>>>>>> 7518f4c8
 	public:
 		/// Individuals stored in the population.
 		/**
