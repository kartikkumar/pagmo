--- conflicted
+++ resolved
@@ -143,20 +143,6 @@
 	}
 	// Perform the NM method for a number of times equal to m_gen.
 	for (size_t gen = 0; gen < m_gen; ++gen) {
-<<<<<<< HEAD
-		for (size_t s_index = 0; s_index < pop_size; ++s_index) {
-			simplex &s = sg[s_index];
-			// First order the vertices of the simplex according to fitness.
-			std::sort(s.begin(),s.end(),sorter(problem));
-			// Compute the center of mass, excluding the worst point.
-			const std::vector<double> x0 = center_mass(s);
-			// Compute a reflection.
-			std::vector<double> xr = sub_mult_add(x0,s.back(),m_alpha,x0);
-			check_bounds(xr,problem);
-			// Calculate fitness values. fitness_target is relative to the vertex immediately before the worst one.
-			const double fitness_r = problem.objfun(xr), fitness_best = problem.objfun(s[0]), fitness_target = problem.objfun(s[simplex_size - 2]);
-			if (fitness_r >= fitness_best && fitness_r < fitness_target) {
-=======
 		const double diameter = simplex_diameter(s);
 		// NOTE: hard coded value, is it worth to make it configurable?
 		if (diameter < 1E-6) {
@@ -191,7 +177,6 @@
 			if (fitness_e < fitness_r) {
 				s.back() = xe;
 			} else {
->>>>>>> effa6429
 				s.back() = xr;
 			}
 		} else {
