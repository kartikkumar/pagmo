from PyGMO.problem._problem import cassini_1, gtoc_1, cassini_2, rosetta, messenger_full, tandem, laplace, sagas, mga_1dsm_alpha, mga_1dsm_tof, mga_incipit, mga_incipit_cstrs, mga_part
#from _problem import _gtoc_2_objective

# Redefining the constructors of all problems to obtain good documentation
# and allowing kwargs


def _cassini_1_ctor(self, objectives=1):
    """
    Constructs a Cassini 1 Problem (Box-Constrained Continuous Single-Objective)

    NOTE: This problem (MGA) belongs to the GTOP database [http://www.esa.int/gsp/ACT/inf/op/globopt.htm]
          Its single objective version has a global minimum at 4.9307 [km/s],
          and it is a deceptive problem with a larger minimum at 5.303 [km/s]

    USAGE: problem.cassini_1(objectives = 1)

    * objectives: number of objectives. 1=DV, 2=DV,DT

    """

    # We construct the arg list for the original constructor exposed by
    # boost_python
    arg_list = []
    arg_list.append(objectives)
    self._orig_init(*arg_list)
cassini_1._orig_init = cassini_1.__init__
cassini_1.__init__ = _cassini_1_ctor


def _gtoc_1_ctor(self):
    """
    Constructs a GTOC 1 Problem (Box-Constrained Continuous Single-Objective)

    NOTE: This problem (MGA) belongs to the GTOP database [http://www.esa.int/gsp/ACT/inf/op/globopt.htm]

          Best known global minima is at -1,581,950

    USAGE: problem.gtoc_1()

    """

    # We construct the arg list for the original constructor exposed by
    # boost_python
    arg_list = []
    self._orig_init(*arg_list)
gtoc_1._orig_init = gtoc_1.__init__
gtoc_1.__init__ = _gtoc_1_ctor


def _cassini_2_ctor(self):
    """
    Constructs a Cassini 2 Problem (Box-Constrained Continuous Single-Objective)

    NOTE: This problem (MGA-1DSM) belongs to the GTOP database [http://www.esa.int/gsp/ACT/inf/op/globopt.htm]
          It models the same interplanetary trajectory as the cassini_1 problem, but
          in a more accurate fashion, allowing deep space manouvres

          Best known global minimum is at 8.383 [km/s]

    USAGE: problem.cassini_2()

    """

    # We construct the arg list for the original constructor exposed by
    # boost_python
    arg_list = []
    self._orig_init(*arg_list)
cassini_2._orig_init = cassini_2.__init__
cassini_2.__init__ = _cassini_2_ctor


def _rosetta_ctor(self):
    """
    Constructs a Rosetta Problem (Box-Constrained Continuous Single-Objective)

    NOTE: This problem (MGA-1DSM) belongs to the GTOP database [http://www.esa.int/gsp/ACT/inf/op/globopt.htm]

          Best known global minimum is at 1.343 [km/s]

    USAGE: problem.rosetta()

    """

    # We construct the arg list for the original constructor exposed by
    # boost_python
    arg_list = []
    self._orig_init(*arg_list)
rosetta._orig_init = rosetta.__init__
rosetta.__init__ = _rosetta_ctor


def _messenger_full_ctor(self):
    """
    Constructs a Mesenger Full Problem (Box-Constrained Continuous Single-Objective)

    NOTE: This problem (MGA-1DSM) belongs to the GTOP database [http://www.esa.int/gsp/ACT/inf/op/globopt.htm]

          Best known global minimum is at 2.113

    USAGE: problem.messenger_full()

    """

    # We construct the arg list for the original constructor exposed by
    # boost_python
    arg_list = []
    self._orig_init(*arg_list)
messenger_full._orig_init = messenger_full.__init__
messenger_full.__init__ = _messenger_full_ctor


def _tandem_ctor(self, prob_id=7, max_tof=-1):
    """
    Constructs a TandEM Problem (Box-Constrained Continuous Single-Objective)

    NOTE: This problem (MGA-1DSM) belongs to the GTOP database [http://www.esa.int/gsp/ACT/inf/op/globopt.htm]. The objective function is -log(m_final).

    USAGE: problem.tandem(prob_id = 7, max_tof = -1)

    * prob_id: Selects the problem variant (one of 1..25). All problems differ from the fly-by sequence
    * max_tof = Activates a constriants on the maximum time of flight allowed (in years)

    """

    # We construct the arg list for the original constructor exposed by
    # boost_python
    arg_list = []
    arg_list.append(prob_id)
    arg_list.append(max_tof)
    self._orig_init(*arg_list)
tandem._orig_init = tandem.__init__
tandem.__init__ = _tandem_ctor


def _laplace_ctor(self, seq=[3, 2, 3, 3, 5]):
    """
    Constructs a EJSM-Laplace Problem (Box-Constrained Continuous Single-Objective)

    NOTE: This problem (MGA-1DSM) is similar to TandEM, but targets Jupiter and the user
          can specify explicitly the planetary fly-by sequence

    USAGE: problem.laplace(seq = [3,2,3,3,5])

    * seq: The planetary sequence. This is a list of ints that represent the planets to visit
           1 - Mercury, 2 - Venus, 3 - Earth, 4 - Mars, 5 - Jupiter, 6 - Saturn. It must start from 3 (Earth)
           and end with 5 (Jupiter)
    """

    # We construct the arg list for the original constructor exposed by
    # boost_python
    arg_list = []
    arg_list.append(seq)
    self._orig_init(*arg_list)
laplace._orig_init = laplace.__init__
laplace.__init__ = _laplace_ctor


def _sagas_ctor(self):
    """
    Constructs a SAGAS Problem (Box-Constrained Continuous Single-Objective)

    NOTE: This problem (MGA-1DSM) belongs to the GTOP database [http://www.esa.int/gsp/ACT/inf/op/globopt.htm]

    USAGE: problem.sagas()
    """

    # We construct the arg list for the original constructor exposed by
    # boost_python
    arg_list = []
    self._orig_init(*arg_list)
sagas._orig_init = sagas.__init__
sagas.__init__ = _sagas_ctor

#gtoc_2.obj = _gtoc_2_objective
# def _gtoc_2_ctor(self, ast1 = 815, ast2 = 300, ast3 = 110, ast4 = 47, n_seg = 10,  objective = gtoc_2.obj.MASS_TIME):
#	"""
#	Constructs a GTOC 2 Problem (Constrained Continuous Single-Objective)
#
#	NOTE: This problem is a quite faithful transcription of the problem used during the GTOC2 competition
#	      It Transcribe the whole OCP resulting from the low-thrust dynamics into an NLP. As such it is very
#	      difficult to find feasible solutions. Note that by default the asteroid sequence is the winning one
#	      from Turin University.
#
#	USAGE: problem.gtoc_2(ast1 = 815, ast2 = 300, ast3 = 110, ast4 = 47, n_seg = 10, objective = gtoc_2.obj.MASS_TIME)
#
#	* ast1 id of the first asteroid to visit (Group 1:   0 - 95)
#	* ast2 id of the second asteroid to visit (Group 2:  96 - 271)
#	* ast3 id of the third asteroid to visit (Group 3: 272 - 571)
#	* ast4 id of the fourth asteroid to visit (Group 4: 572 - 909)
#	* n_seg number of segments to be used per leg
#	* obj objective function in the enum {MASS,TIME,MASS_TIME}
#	"""
#
# We construct the arg list for the original constructor exposed by boost_python
#	arg_list=[]
#	arg_list.append(ast1)
#	arg_list.append(ast2)
#	arg_list.append(ast3)
#	arg_list.append(ast4)
#	arg_list.append(n_seg)
#	arg_list.append(objective)
#	self._orig_init(*arg_list)
#gtoc_2._orig_init = gtoc_2.__init__
#gtoc_2.__init__ = _gtoc_2_ctor


from PyKEP import planet_ss, epoch, planet_js


def _mga_1dsm_alpha_ctor(
        self, seq=[planet_ss('earth'), planet_ss('venus'), planet_ss('earth')],
        t0=[epoch(0), epoch(1000)], tof=[365.25, 5.0 * 365.25], vinf=[0.5,
                                                                      2.5], multi_objective=False, add_vinf_dep=False, add_vinf_arr=True):
    """
    Constructs an mga_1dsm problem (alpha-encoding)

    USAGE: problem.mga_1dsm(seq = [planet_ss('earth'),planet_ss('venus'),planet_ss('earth')], t0 = [epoch(0),epoch(1000)], tof = [365.25,5.0 * 365.25], vinf = [0.5, 2.5], multi_objective = False, add_vinf_dep = False, add_vinf_arr = True)

    * seq: list of PyKEP planets defining the encounter sequence (including the starting planet)
    * t0: list of two epochs defining the launch window
    * tof: list of two floats defining the minimum and maximum allowed mission length (days)
    * vinf: list of two floats defining the minimum and maximum allowed initial hyperbolic velocity at launch (km/sec)
    * multi_objective: when True constructs a multiobjective problem (dv, T)
    * add_vinf_dep: when True the computed Dv includes the initial hyperbolic velocity (at launch)
    * add_vinf_arr: when True the computed Dv includes the final hyperbolic velocity (at arrival)
    """

    # We construct the arg list for the original constructor exposed by
    # boost_python
    arg_list = []
    arg_list.append(seq)
    arg_list.append(t0[0])
    arg_list.append(t0[1])
    arg_list.append(tof[0])
    arg_list.append(tof[1])
    arg_list.append(vinf[0])
    arg_list.append(vinf[1])
    arg_list.append(multi_objective)
    arg_list.append(add_vinf_dep)
    arg_list.append(add_vinf_arr)
    self._orig_init(*arg_list)
mga_1dsm_alpha._orig_init = mga_1dsm_alpha.__init__
mga_1dsm_alpha.__init__ = _mga_1dsm_alpha_ctor


def _mga_1dsm_tof_ctor(
    self, seq=[
        planet_ss('earth'), planet_ss('venus'), planet_ss('earth')], t0=[
        epoch(0), epoch(1000)], tof=[
        [
            50, 900], [
            50, 900]], vinf=[
        0.5, 2.5], multi_objective=False, add_vinf_dep=False, add_vinf_arr=True):
    """
    Constructs an mga_1dsm problem (tof-encoding)

    USAGE: problem.mga_1dsm(seq = [planet_ss('earth'),planet_ss('venus'),planet_ss('earth')], t0 = [epoch(0),epoch(1000)], tof = [ [50, 900], [50, 900] ], vinf = [0.5, 2.5], multi_objective = False, add_vinf_dep = False, add_vinf_arr = True)

    * seq: list of PyKEP planets defining the encounter sequence (including the starting planet)
    * t0: list of two epochs defining the launch window
    * tof: list of intervals defining the times of flight (days)
    * vinf: list of two floats defining the minimum and maximum allowed initial hyperbolic velocity at launch (km/sec)
    * multi_objective: when True constructs a multiobjective problem (dv, T)
    * add_vinf_dep: when True the computed Dv includes the initial hyperbolic velocity (at launch)
    * add_vinf_arr: when True the computed Dv includes the final hyperbolic velocity (at arrival)
    """

    # We construct the arg list for the original constructor exposed by
    # boost_python
    arg_list = []
    arg_list.append(seq)
    arg_list.append(t0[0])
    arg_list.append(t0[1])
    arg_list.append(tof)
    arg_list.append(vinf[0])
    arg_list.append(vinf[1])
    arg_list.append(multi_objective)
    arg_list.append(add_vinf_dep)
    arg_list.append(add_vinf_arr)
    self._orig_init(*arg_list)
mga_1dsm_tof._orig_init = mga_1dsm_tof.__init__
mga_1dsm_tof.__init__ = _mga_1dsm_tof_ctor


def _mga_incipit_ctor(
    self, seq=[
        planet_js('io'), planet_js('io'), planet_js('europa')], t0=[
        epoch(7305.0), epoch(11323.0)], tof=[
        [
            100, 200], [
            3, 200], [
            4, 100]]):
    """
    USAGE: mga_incipit(seq = [planet_js('io'),planet_js('io'),planet_js('europa')], t0 = [epoch(6905.0),epoch(11323.0)], tof = [[100,200],[3,200],[4,100]])

    * seq: list of jupiter moons defining the trajectory incipit
    * t0:  list of two epochs defining the launch window
    * tof: list of n lists containing the lower and upper bounds for the legs flight times (days)
    """
    # We construct the arg list for the original constructor exposed by
    # boost_python
    arg_list = []
    arg_list.append(seq)
    arg_list.append(t0[0])
    arg_list.append(t0[1])
    arg_list.append(tof)
    self._orig_init(*arg_list)
mga_incipit._orig_init = mga_incipit.__init__
mga_incipit.__init__ = _mga_incipit_ctor

<<<<<<< HEAD
def _mga_incipit_cstrs_ctor(self, seq = [planet_js('io'),planet_js('io'),planet_js('europa')], t0 = [epoch(7305.0),epoch(11323.0)],tof = [[100,200],[3,200],[4,100]], tmax = 0.0, dmin = [0.0,0.0], thrust = 0.0, a_final = -1.0, e_final = -1.0, i_final = -1.0):
	"""
	USAGE: mga_incipit_cstrs_ctor(self, seq = [planet_js('io'),planet_js('io'),planet_js('europa')], t0 = [epoch(7305.0),epoch(11323.0)],tof = [[100,200],[3,200],[4,100]], tmax = 300.00, dmin = [2.0,2.0], thrust = 0.3, a_final = -1.0, e_final = -1.0, i_final = -1.0)

	* seq: list of jupiter moons defining the trajectory incipit
	* t0:  list of two epochs defining the launch window
	* tof: list of n lists containing the lower and upper bounds for the legs flight times (days)
	"""
	# We construct the arg list for the original constructor exposed by boost_python
	arg_list=[]
	arg_list.append(seq)
	arg_list.append(t0[0])
	arg_list.append(t0[1])
	arg_list.append(tof)
	arg_list.append(tmax)
	arg_list.append(dmin)
	arg_list.append(thrust)
	arg_list.append(a_final)
	arg_list.append(e_final)
	arg_list.append(i_final)
	self._orig_init(*arg_list)
=======

def _mga_incipit_cstrs_ctor(
    self, seq=[
        planet_js('io'), planet_js('io'), planet_js('europa')], t0=[
        epoch(7305.0), epoch(11323.0)], tof=[
        [
            100, 200], [
            3, 200], [
            4, 100]], Tmax=300.00, Dmin=2.0):
    """
    USAGE: mga_incipit_cstrs(seq = [planet_js('io'),planet_js('io'),planet_js('europa')], t0 = [epoch(6905.0),epoch(11323.0)], tof = [[100,200],[3,200],[4,100]], Tmax = 365.25, Dmin = 0.2)

    * seq: list of jupiter moons defining the trajectory incipit
    * t0:  list of two epochs defining the launch window
    * tof: list of n lists containing the lower and upper bounds for the legs flight times (days)
    """
    # We construct the arg list for the original constructor exposed by
    # boost_python
    arg_list = []
    arg_list.append(seq)
    arg_list.append(t0[0])
    arg_list.append(t0[1])
    arg_list.append(tof)
    arg_list.append(Tmax)
    arg_list.append(Dmin)
    self._orig_init(*arg_list)
>>>>>>> df2dd3d7
mga_incipit_cstrs._orig_init = mga_incipit_cstrs.__init__
mga_incipit_cstrs.__init__ = _mga_incipit_cstrs_ctor


def _mga_part_ctor(
    self, seq=[
        planet_js('europa'), planet_js('europa'), planet_js('europa')], tof=[
        [
            5, 50], [
            5, 50]], t0=epoch(11000), v_inf_in=[
        1500.0, 350.0, 145.0]):
    """
    USAGE: mga_part(seq = [planet_js('europa'),planet_js('europa'),planet_js('europa')], tof = [[5,50],[5,50]], t0 = epoch(11000), v_inf_in[1500.0,350.0,145.0])

    * seq: list of jupiter moons defining the trajectory incipit
    * tof: list of n lists containing the lower and upper bounds for the legs flight times (days)
    * t0:  starting epoch
    * v_inf_in: Incoming spacecraft relative velocity
    """
    # We construct the arg list for the original constructor exposed by
    # boost_python
    arg_list = []
    arg_list.append(seq)
    arg_list.append(tof)
    arg_list.append(t0)
    arg_list.append(v_inf_in)
    self._orig_init(*arg_list)
mga_part._orig_init = mga_part.__init__
mga_part.__init__ = _mga_part_ctor

# Plot of the trajectory for an mga_1dsm problem


def _mga_1dsm_alpha_plot(self, x):
    """
    Plots the trajectory represented by the decision vector x
    """
    import matplotlib as mpl
    from mpl_toolkits.mplot3d import Axes3D
    import matplotlib.pyplot as plt
    from PyKEP.orbit_plots import plot_planet, plot_lambert, plot_kepler
    from PyKEP import epoch, propagate_lagrangian, lambert_problem, fb_prop, AU, MU_SUN, DAY2SEC
    from math import pi, acos, cos, sin
    from scipy.linalg import norm

    mpl.rcParams['legend.fontsize'] = 10
    fig = plt.figure()
    ax = fig.gca(projection='3d')
    ax.scatter(0, 0, 0, color='y')

    seq = self.get_sequence()

    n = (len(seq) - 1)
    # 1 -  we 'decode' the chromosome recording the various times of flight
    # (days) in the list T
    T = list([0] * (n))
    alpha_sum = 0
    for i in range(n):
        T[i] = x[1] * x[6 + 4 * i]
        alpha_sum += x[6 + 4 * i]
    for i in range(n):
        T[i] /= alpha_sum

    # 2 - We compute the epochs and ephemerides of the planetary encounters
    t_P = list([None] * (n + 1))
    r_P = list([None] * (n + 1))
    v_P = list([None] * (n + 1))
    DV = list([None] * (n + 1))

    for i, planet in enumerate(seq):
        t_P[i] = epoch(x[0] + sum(T[0:i]))
        r_P[i], v_P[i] = planet.eph(t_P[i])
        plot_planet(ax, planet, t0=t_P[i], color=(
            0.8, 0.6, 0.8), legend=True, units = AU)

    # 3 - We start with the first leg
    theta = 2 * pi * x[2]
    phi = acos(2 * x[3] - 1) - pi / 2

    Vinfx = x[4] * cos(phi) * cos(theta)
    Vinfy = x[4] * cos(phi) * sin(theta)
    Vinfz = x[4] * sin(phi)

    v0 = [a + b for a, b in zip(v_P[0], [Vinfx, Vinfy, Vinfz])]
    r, v = propagate_lagrangian(
        r_P[0], v0, x[5] * T[0] * DAY2SEC, seq[0].mu_central_body)
    plot_kepler(
        ax,
        r_P[0],
        v0,
        x[5] *
        T[0] *
        DAY2SEC,
        seq[0].mu_central_body,
        N=100,
        color='b',
        legend=False,
        units=AU)

    # Lambert arc to reach seq[1]
    dt = (1 - x[5]) * T[0] * DAY2SEC
    l = lambert_problem(r, r_P[1], dt, seq[0].mu_central_body)
    plot_lambert(ax, l, sol=0, color='r', legend=False, units=AU)
    v_end_l = l.get_v2()[0]
    v_beg_l = l.get_v1()[0]

    # First DSM occuring at time nu1*T1
    DV[0] = norm([a - b for a, b in zip(v_beg_l, v)])

    # 4 - And we proceed with each successive leg
    for i in range(1, n):
        # Fly-by
        v_out = fb_prop(v_end_l,
                        v_P[i],
                        x[8 + (i - 1) * 4] * seq[i].radius,
                        x[7 + (i - 1) * 4],
                        seq[i].mu_self)
        # s/c propagation before the DSM
        r, v = propagate_lagrangian(
            r_P[i], v_out, x[9 + (i - 1) * 4] * T[i] * DAY2SEC, seq[0].
            mu_central_body)
        plot_kepler(ax,
                    r_P[i],
                    v_out,
                    x[9 + (i - 1) * 4] * T[i] * DAY2SEC,
                    seq[0].mu_central_body,
                    N=100,
                    color='b',
                    legend=False,
                    units=AU)
        # Lambert arc to reach Earth during (1-nu2)*T2 (second segment)
        dt = (1 - x[9 + (i - 1) * 4]) * T[i] * DAY2SEC
        l = lambert_problem(r, r_P[i + 1], dt, seq[0].mu_central_body)
        plot_lambert(ax, l, sol=0, color='r', legend=False, units=AU)
        v_end_l = l.get_v2()[0]
        v_beg_l = l.get_v1()[0]
        # DSM occurring at time nu2*T2
        DV[i] = norm([a - b for a, b in zip(v_beg_l, v)])
    return ax
mga_1dsm_alpha.plot = _mga_1dsm_alpha_plot


# Plot of the trajectory for an mga_1dsm problem
def _mga_1dsm_tof_plot_old(self, x):
    """
    Plots the trajectory represented by the decision vector x
    """
    import matplotlib as mpl
    from mpl_toolkits.mplot3d import Axes3D
    import matplotlib.pyplot as plt
    from PyKEP.orbit_plots import plot_planet, plot_lambert, plot_kepler
    from PyKEP import epoch, propagate_lagrangian, lambert_problem, fb_prop, AU, MU_SUN, DAY2SEC
    from math import pi, acos, cos, sin
    from scipy.linalg import norm

    mpl.rcParams['legend.fontsize'] = 10
    fig = plt.figure()
    ax = fig.gca(projection='3d')
    ax.scatter(0, 0, 0, color='y')

    seq = self.get_sequence()

    n = (len(seq) - 1)
    # 1 -  we 'decode' the chromosome recording the various times of flight
    # (days) in the list T
    T = x[5::4]

    # 2 - We compute the epochs and ephemerides of the planetary encounters
    t_P = list([None] * (n + 1))
    r_P = list([None] * (n + 1))
    v_P = list([None] * (n + 1))
    DV = list([None] * (n + 1))

    for i, planet in enumerate(seq):
        t_P[i] = epoch(x[0] + sum(T[0:i]))
        r_P[i], v_P[i] = planet.eph(t_P[i])
        plot_planet(ax, planet, t0=t_P[i], color=(
            0.8, 0.6, 0.8), legend=True, units = AU)

    # 3 - We start with the first leg
    theta = 2 * pi * x[1]
    phi = acos(2 * x[2] - 1) - pi / 2

    Vinfx = x[3] * cos(phi) * cos(theta)
    Vinfy = x[3] * cos(phi) * sin(theta)
    Vinfz = x[3] * sin(phi)

    v0 = [a + b for a, b in zip(v_P[0], [Vinfx, Vinfy, Vinfz])]
    r, v = propagate_lagrangian(
        r_P[0], v0, x[4] * T[0] * DAY2SEC, seq[0].mu_central_body)
    plot_kepler(
        ax,
        r_P[0],
        v0,
        x[4] *
        T[0] *
        DAY2SEC,
        seq[0].mu_central_body,
        N=100,
        color='b',
        legend=False,
        units=AU)

    # Lambert arc to reach seq[1]
    dt = (1 - x[4]) * T[0] * DAY2SEC
    l = lambert_problem(r, r_P[1], dt, seq[0].mu_central_body)
    plot_lambert(ax, l, sol=0, color='r', legend=False, units=AU)
    v_end_l = l.get_v2()[0]
    v_beg_l = l.get_v1()[0]

    # First DSM occuring at time nu1*T1
    DV[0] = norm([a - b for a, b in zip(v_beg_l, v)])

    # 4 - And we proceed with each successive leg
    for i in range(1, n):
        # Fly-by
        v_out = fb_prop(v_end_l,
                        v_P[i],
                        x[7 + (i - 1) * 4] * seq[i].radius,
                        x[6 + (i - 1) * 4],
                        seq[i].mu_self)
        # s/c propagation before the DSM
        r, v = propagate_lagrangian(
            r_P[i], v_out, x[8 + (i - 1) * 4] * T[i] * DAY2SEC, seq[0].
            mu_central_body)
        plot_kepler(ax,
                    r_P[i],
                    v_out,
                    x[8 + (i - 1) * 4] * T[i] * DAY2SEC,
                    seq[0].mu_central_body,
                    N=100,
                    color='b',
                    legend=False,
                    units=AU)
        # Lambert arc to reach Earth during (1-nu2)*T2 (second segment)
        dt = (1 - x[8 + (i - 1) * 4]) * T[i] * DAY2SEC
        l = lambert_problem(r, r_P[i + 1], dt, seq[0].mu_central_body)
        plot_lambert(ax, l, sol=0, color='r', legend=False, units=AU)
        v_end_l = l.get_v2()[0]
        v_beg_l = l.get_v1()[0]
        # DSM occurring at time nu2*T2
        DV[i] = norm([a - b for a, b in zip(v_beg_l, v)])
    return ax
mga_1dsm_tof.plot_old = _mga_1dsm_tof_plot_old

# Plot of the trajectory of an mga_incipit problem


def _mga_incipit_plot_old(self, x, plot_leg_0=False):
    """
    Plots the trajectory represented by the decision vector x

    Example::

      prob.plot(x)
    """
    import matplotlib as mpl
    from mpl_toolkits.mplot3d import Axes3D
    import matplotlib.pyplot as plt
    from PyKEP.orbit_plots import plot_planet, plot_lambert, plot_kepler
    from PyKEP import epoch, propagate_lagrangian, lambert_problem, fb_prop, AU, MU_SUN, DAY2SEC
    from math import pi, acos, cos, sin
    from scipy.linalg import norm

    mpl.rcParams['legend.fontsize'] = 10
    fig = plt.figure()
    ax = fig.gca(projection='3d', aspect='equal')
    ax.scatter(0, 0, 0, color='y')

    JR = 71492000.0
    legs = len(x) / 4
    seq = self.get_sequence()
    common_mu = seq[0].mu_central_body

    # 1 -  we 'decode' the chromosome recording the various times of flight
    # (days) in the list T
    T = x[3::4]

    # 2 - We compute the epochs and ephemerides of the planetary encounters
    t_P = list([None] * legs)
    r_P = list([None] * legs)
    v_P = list([None] * legs)
    DV = list([None] * legs)

    for i, planet in enumerate(seq):
        t_P[i] = epoch(x[0] + sum(T[:i + 1]))
        r_P[i], v_P[i] = planet.eph(t_P[i])
        plot_planet(ax, planet, t0=t_P[i], color=(
            0.8, 0.6, 0.8), legend=True, units = JR)

    # 3 - We start with the first leg: a lambert arc
    theta = 2 * pi * x[1]
    phi = acos(2 * x[2] - 1) - pi / 2
    # phi close to zero is in the moon orbit plane injection
    r = [cos(phi) * sin(theta), cos(phi) * cos(theta), sin(phi)]
    r = [JR * 1000 * d for d in r]

    l = lambert_problem(r, r_P[0], T[0] * DAY2SEC, common_mu, False, False)
    if (plot_leg_0):
        plot_lambert(ax, l, sol=0, color='k', legend=False, units=JR, N=500)

    # Lambert arc to reach seq[1]
    v_end_l = l.get_v2()[0]
    v_beg_l = l.get_v1()[0]

    # 4 - And we proceed with each successive leg
    for i in range(1, legs):
        # Fly-by
        v_out = fb_prop(v_end_l,
                        v_P[i - 1],
                        x[1 + 4 * i] * seq[i - 1].radius,
                        x[4 * i],
                        seq[i - 1].mu_self)
        # s/c propagation before the DSM
        r, v = propagate_lagrangian(
            r_P[i - 1], v_out, x[4 * i + 2] * T[i] * DAY2SEC, common_mu)
        plot_kepler(ax,
                    r_P[i - 1],
                    v_out,
                    x[4 * i + 2] * T[i] * DAY2SEC,
                    common_mu,
                    N=500,
                    color='b',
                    legend=False,
                    units=JR)
        # Lambert arc to reach Earth during (1-nu2)*T2 (second segment)
        dt = (1 - x[4 * i + 2]) * T[i] * DAY2SEC
        l = lambert_problem(r, r_P[i], dt, common_mu, False, False)
        plot_lambert(ax, l, sol=0, color='r', legend=False, units=JR, N=500)
        v_end_l = l.get_v2()[0]
        v_beg_l = l.get_v1()[0]
    plt.show()
    return ax
mga_incipit.plot_old = _mga_incipit_plot_old

# Plot of the trajectory of an mga_part problem


def _mga_part_plot_old(self, x):
    """
    Plots the trajectory represented by the decision vector x

    Example::

      prob.plot(x)
    """
    import matplotlib as mpl
    from mpl_toolkits.mplot3d import Axes3D
    import matplotlib.pyplot as plt
    from PyKEP.orbit_plots import plot_planet, plot_lambert, plot_kepler
    from PyKEP import epoch, propagate_lagrangian, lambert_problem, fb_prop, AU, MU_SUN, DAY2SEC
    from math import pi, acos, cos, sin
    from scipy.linalg import norm

    mpl.rcParams['legend.fontsize'] = 10
    fig = plt.figure()
    ax = fig.gca(projection='3d', aspect='equal')
    ax.scatter(0, 0, 0, color='y')

    JR = 71492000.0
    legs = len(x) / 4
    seq = self.get_sequence()
    common_mu = seq[0].mu_central_body
    start_mjd2000 = self.t0.mjd2000

    # 1 -  we 'decode' the chromosome recording the various times of flight
    # (days) in the list T
    T = x[3::4]

    # 2 - We compute the epochs and ephemerides of the planetary encounters
    t_P = list([None] * (legs + 1))
    r_P = list([None] * (legs + 1))
    v_P = list([None] * (legs + 1))

    for i, planet in enumerate(seq):
        t_P[i] = epoch(start_mjd2000 + sum(T[:i]))
        r_P[i], v_P[i] = planet.eph(t_P[i])
        plot_planet(ax, planet, t0=t_P[i], color=(
            0.8, 0.6, 0.8), legend=True, units = JR)

    v_end_l = [a + b for a, b in zip(v_P[0], self.vinf_in)]
    # 4 - And we iterate on the legs
    for i in range(0, legs):
        # Fly-by
        v_out = fb_prop(v_end_l,
                        v_P[i],
                        x[1 + 4 * i] * seq[i - 1].radius,
                        x[4 * i],
                        seq[i].mu_self)
        # s/c propagation before the DSM
        r, v = propagate_lagrangian(
            r_P[i], v_out, x[4 * i + 2] * T[i] * DAY2SEC, common_mu)
        plot_kepler(ax, r_P[i], v_out, x[4 * i + 2] * T[i] * DAY2SEC,
                    common_mu, N=500, color='b', legend=False, units=JR)
        # Lambert arc to reach Earth during (1-nu2)*T2 (second segment)
        dt = (1 - x[4 * i + 2]) * T[i] * DAY2SEC
        l = lambert_problem(r, r_P[i + 1], dt, common_mu, False, False)
        plot_lambert(ax, l, sol=0, color='r', legend=False, units=JR, N=500)
        v_end_l = l.get_v2()[0]
        v_beg_l = l.get_v1()[0]
    plt.show()
    return ax
mga_part.plot_old = _mga_part_plot_old

# Plot of concatenated fly-by legs


def _part_plot(x, units, ax, seq, start_mjd2000, vinf_in):
    """
    Plots the trajectory represented by a decision vector x = [beta,rp,eta,T] * N
    associated to a sequence seq, a start_mjd2000 and an incoming vinf_in
    """
    from PyKEP.orbit_plots import plot_planet, plot_lambert, plot_kepler
    from PyKEP import epoch, propagate_lagrangian, lambert_problem, fb_prop, AU, MU_SUN, DAY2SEC
    from math import pi, acos, cos, sin
    from scipy.linalg import norm

    legs = len(x) / 4
    common_mu = seq[0].mu_central_body

    # 1 -  we 'decode' the chromosome recording the various times of flight
    # (days) in the list T
    T = x[3::4]

    # 2 - We compute the epochs and ephemerides of the planetary encounters
    t_P = list([None] * (legs + 1))
    r_P = list([None] * (legs + 1))
    v_P = list([None] * (legs + 1))

    for i, planet in enumerate(seq):
        t_P[i] = epoch(start_mjd2000 + sum(T[:i]))
        r_P[i], v_P[i] = planet.eph(t_P[i])
        plot_planet(ax, planet, t0=t_P[i], color=(
            0.8, 0.6, 0.8), legend=True, units = units)

    v_end_l = [a + b for a, b in zip(v_P[0], vinf_in)]
    # 4 - And we iterate on the legs
    for i in range(0, legs):
        # Fly-by
        v_out = fb_prop(v_end_l,
                        v_P[i],
                        x[1 + 4 * i] * seq[i - 1].radius,
                        x[4 * i],
                        seq[i].mu_self)
        # s/c propagation before the DSM
        r, v = propagate_lagrangian(
            r_P[i], v_out, x[4 * i + 2] * T[i] * DAY2SEC, common_mu)
        plot_kepler(ax, r_P[i], v_out, x[4 * i + 2] * T[i] * DAY2SEC,
                    common_mu, N=500, color='b', legend=False, units=units)
        # Lambert arc to reach Earth during (1-nu2)*T2 (second segment)
        dt = (1 - x[4 * i + 2]) * T[i] * DAY2SEC
        l = lambert_problem(r, r_P[i + 1], dt, common_mu, False, False)
        plot_lambert(ax, l, sol=0, color='r', legend=False, units=units, N=500)
        v_end_l = l.get_v2()[0]
        v_beg_l = l.get_v1()[0]

# Plot of the trajectory of an mga_part problem


def _mga_part_plot(self, x):
    """
    Plots the trajectory represented by the decision vector x

    Example::

      prob.plot(x)
    """
    import matplotlib as mpl
    from mpl_toolkits.mplot3d import Axes3D
    import matplotlib.pyplot as plt

    mpl.rcParams['legend.fontsize'] = 10
    fig = plt.figure()
    ax = fig.gca(projection='3d', aspect='equal')

    # Plots the central 'planet'star
    ax.scatter(0, 0, 0, color='y')

    JR = 71492000.0
    seq = self.get_sequence()
    start_mjd2000 = self.t0.mjd2000
    _part_plot(x, JR, ax, seq, start_mjd2000, self.vinf_in)
    return ax
mga_part.plot = _mga_part_plot


def _mga_incipit_plot(self, x, plot_leg_0=False):
    """
    Plots the trajectory represented by the decision vector x

    Example::

      prob.plot(x)
    """
    import matplotlib as mpl
    from mpl_toolkits.mplot3d import Axes3D
    import matplotlib.pyplot as plt
    from PyKEP.orbit_plots import plot_planet, plot_lambert, plot_kepler
    from PyKEP import epoch, propagate_lagrangian, lambert_problem, fb_prop, AU, MU_SUN, DAY2SEC
    from math import pi, acos, cos, sin
    from scipy.linalg import norm

    mpl.rcParams['legend.fontsize'] = 10
    fig = plt.figure()
    ax = fig.gca(projection='3d', aspect='equal')
    ax.scatter(0, 0, 0, color='y')

    JR = 71492000.0
    seq = self.get_sequence()
    common_mu = seq[0].mu_central_body
    r_P, v_P = seq[0].eph(epoch(x[0] + x[3]))

    # 3 - We start with the first leg: a lambert arc
    theta = 2 * pi * x[1]
    phi = acos(2 * x[2] - 1) - pi / 2
    # phi close to zero is in the moon orbit plane injection
    r = [cos(phi) * sin(theta), cos(phi) * cos(theta), sin(phi)]
    r = [JR * 1000 * d for d in r]

    l = lambert_problem(r, r_P, x[3] * DAY2SEC, common_mu, False, False)
    if (plot_leg_0):
        plot_lambert(ax, l, sol=0, color='k', legend=False, units=JR, N=500)

    # Lambert arc to reach seq[1]
    v_end_l = l.get_v2()[0]
    vinf_in = [a - b for a, b in zip(v_end_l, v_P)]
    _part_plot(x[4:], JR, ax, seq, x[0] + x[3], vinf_in)

    return ax
mga_incipit.plot = _mga_incipit_plot

# Plot of the trajectory for an mga_1dsm problem


def _mga_1dsm_tof_plot(self, x):
    """
    Plots the trajectory represented by the decision vector x
    """
    import matplotlib as mpl
    from mpl_toolkits.mplot3d import Axes3D
    import matplotlib.pyplot as plt
    from PyKEP.orbit_plots import plot_planet, plot_lambert, plot_kepler
    from PyKEP import epoch, propagate_lagrangian, lambert_problem, fb_prop, AU, MU_SUN, DAY2SEC
    from math import pi, acos, cos, sin
    from scipy.linalg import norm

    mpl.rcParams['legend.fontsize'] = 10
    fig = plt.figure()
    ax = fig.gca(projection='3d')
    ax.scatter(0, 0, 0, color='y')

    seq = self.get_sequence()

    # 2 - We plot the first leg
    r_P0, v_P0 = seq[0].eph(epoch(x[0]))
    plot_planet(ax, seq[0], t0=epoch(x[0]), color=(
        0.8, 0.6, 0.8), legend=True, units = AU)
    r_P1, v_P1 = seq[1].eph(epoch(x[0] + x[5]))
    theta = 2 * pi * x[1]
    phi = acos(2 * x[2] - 1) - pi / 2

    Vinfx = x[3] * cos(phi) * cos(theta)
    Vinfy = x[3] * cos(phi) * sin(theta)
    Vinfz = x[3] * sin(phi)

    v0 = [a + b for a, b in zip(v_P0, [Vinfx, Vinfy, Vinfz])]
    r, v = propagate_lagrangian(
        r_P0, v0, x[4] * x[5] * DAY2SEC, seq[0].mu_central_body)
    plot_kepler(
        ax,
        r_P0,
        v0,
        x[4] *
        x[5] *
        DAY2SEC,
        seq[0].mu_central_body,
        N=100,
        color='b',
        legend=False,
        units=AU)

    # Lambert arc to reach seq[1]
    dt = (1 - x[4]) * x[5] * DAY2SEC
    l = lambert_problem(r, r_P1, dt, seq[0].mu_central_body)
    plot_lambert(ax, l, sol=0, color='r', legend=False, units=AU)
    v_end_l = l.get_v2()[0]

    vinf_in = [a - b for a, b in zip(v_end_l, v_P1)]
    _part_plot(x[6:], AU, ax, seq[1:], x[0] + x[5], vinf_in)
    return ax
mga_1dsm_tof.plot = _mga_1dsm_tof_plot<|MERGE_RESOLUTION|>--- conflicted
+++ resolved
@@ -309,59 +309,37 @@
 mga_incipit._orig_init = mga_incipit.__init__
 mga_incipit.__init__ = _mga_incipit_ctor
 
-<<<<<<< HEAD
-def _mga_incipit_cstrs_ctor(self, seq = [planet_js('io'),planet_js('io'),planet_js('europa')], t0 = [epoch(7305.0),epoch(11323.0)],tof = [[100,200],[3,200],[4,100]], tmax = 0.0, dmin = [0.0,0.0], thrust = 0.0, a_final = -1.0, e_final = -1.0, i_final = -1.0):
-	"""
-	USAGE: mga_incipit_cstrs_ctor(self, seq = [planet_js('io'),planet_js('io'),planet_js('europa')], t0 = [epoch(7305.0),epoch(11323.0)],tof = [[100,200],[3,200],[4,100]], tmax = 300.00, dmin = [2.0,2.0], thrust = 0.3, a_final = -1.0, e_final = -1.0, i_final = -1.0)
-
-	* seq: list of jupiter moons defining the trajectory incipit
-	* t0:  list of two epochs defining the launch window
-	* tof: list of n lists containing the lower and upper bounds for the legs flight times (days)
-	"""
-	# We construct the arg list for the original constructor exposed by boost_python
-	arg_list=[]
-	arg_list.append(seq)
-	arg_list.append(t0[0])
-	arg_list.append(t0[1])
-	arg_list.append(tof)
-	arg_list.append(tmax)
-	arg_list.append(dmin)
-	arg_list.append(thrust)
-	arg_list.append(a_final)
-	arg_list.append(e_final)
-	arg_list.append(i_final)
-	self._orig_init(*arg_list)
-=======
-
 def _mga_incipit_cstrs_ctor(
-    self, seq=[
-        planet_js('io'), planet_js('io'), planet_js('europa')], t0=[
-        epoch(7305.0), epoch(11323.0)], tof=[
+    self, seq = [
+        planet_js('io'),planet_js('io'),planet_js('europa')], t0 = [
+        epoch(7305.0),epoch(11323.0)], tof = [
         [
-            100, 200], [
-            3, 200], [
-            4, 100]], Tmax=300.00, Dmin=2.0):
-    """
-    USAGE: mga_incipit_cstrs(seq = [planet_js('io'),planet_js('io'),planet_js('europa')], t0 = [epoch(6905.0),epoch(11323.0)], tof = [[100,200],[3,200],[4,100]], Tmax = 365.25, Dmin = 0.2)
+            100, 200],[
+            3, 200],[
+            4, 100]], tmax = 0.0, dmin = [0.0,0.0],
+            thrust = 0.0, a_final = -1.0, e_final = -1.0, i_final = -1.0):
+    """
+    USAGE: mga_incipit_cstrs_ctor(self, seq = [planet_js('io'),planet_js('io'),planet_js('europa')], t0 = [epoch(7305.0),epoch(11323.0)],tof = [[100,200],[3,200],[4,100]], tmax = 300.00, dmin = [2.0,2.0], thrust = 0.3, a_final = -1.0, e_final = -1.0, i_final = -1.0)
 
     * seq: list of jupiter moons defining the trajectory incipit
     * t0:  list of two epochs defining the launch window
     * tof: list of n lists containing the lower and upper bounds for the legs flight times (days)
     """
-    # We construct the arg list for the original constructor exposed by
-    # boost_python
-    arg_list = []
+    # We construct the arg list for the original constructor exposed by boost_python
+    arg_list=[]
     arg_list.append(seq)
     arg_list.append(t0[0])
     arg_list.append(t0[1])
     arg_list.append(tof)
-    arg_list.append(Tmax)
-    arg_list.append(Dmin)
-    self._orig_init(*arg_list)
->>>>>>> df2dd3d7
+    arg_list.append(tmax)
+    arg_list.append(dmin)
+    arg_list.append(thrust)
+    arg_list.append(a_final)
+    arg_list.append(e_final)
+    arg_list.append(i_final)
+    self._orig_init(*arg_list)
 mga_incipit_cstrs._orig_init = mga_incipit_cstrs.__init__
 mga_incipit_cstrs.__init__ = _mga_incipit_cstrs_ctor
-
 
 def _mga_part_ctor(
     self, seq=[
