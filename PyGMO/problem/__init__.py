--- conflicted
+++ resolved
@@ -14,28 +14,32 @@
 	def get_name(self):
 		return self._get_typename()
 
-<<<<<<< HEAD
+class py_test(base):
+	"""
+	Minimal test problem implemented purely in Python. Objective function
+	is De Jong's unidimensional sphere function.
+	"""
+	def __init__(self):
+		super(py_test,self).__init__(1)
+	def _objfun_impl(self,x):
+		return (x[0] * x[0],)
+
 class schubert(base):
-    def __init__(self):
-        super(schubert, self).__init__(2)    
-        self.lb = [-10, -10]
-        self.ub = [10, 10]
-    def __copy__(self):
-        retval = schubert()
-        retval.lb = self.lb
-        retval.ub = self.ub
-        return retval
-    def _objfun_impl(self, x):
-    	import numpy as np
-        sum1 = 0
-        sum2 = 0
-        for i in range(1, 6):
-            sum1 += i*np.cos((i+1)*x[0] + i)
-            sum2 += i*np.cos((i+1)*x[1] + i)
-        return (sum1*sum2,)
-    def get_name(self):
-        return "Schubert"
-=======
+	def __init__(self):
+		super(schubert, self).__init__(2)    
+		self.lb = [-10, -10]
+		self.ub = [10, 10]
+	def _objfun_impl(self, x):
+		import numpy as np
+		sum1 = 0
+		sum2 = 0
+		for i in range(1, 6):
+			sum1 += i*np.cos((i+1)*x[0] + i)
+			sum2 += i*np.cos((i+1)*x[1] + i)
+		return (sum1*sum2,)
+	def get_name(self):
+		return "Schubert"
+
 class py_test(base):
 	"""
 	Minimal test problem implemented purely in Python. Objective function
@@ -99,5 +103,4 @@
 
 def _get_problem_list():
 	from PyGMO import problem
-	return [problem.__dict__[n] for n in filter(lambda n: not n.startswith('_') and not n == 'base',dir(problem))]
->>>>>>> 80446d96
+	return [problem.__dict__[n] for n in filter(lambda n: not n.startswith('_') and not n == 'base',dir(problem))]