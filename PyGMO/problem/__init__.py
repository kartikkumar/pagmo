# -*- coding: iso-8859-1 -*-
from PyGMO.problem._base import base
from PyGMO.problem._base_stochastic import base_stochastic
from PyGMO.problem._problem import *
from PyGMO.problem._problem import _base
from PyGMO.problem._problem import _base_stochastic
from PyGMO.problem._example import py_example
from PyGMO.problem._example import py_example_max
from PyGMO.problem._example_stochastic import py_example_stochastic
from PyGMO.problem._pl2pl import py_pl2pl
from PyGMO.problem._mo import *

# If GTOP database support is active import interplanetary trajectory problems
try:
    from PyGMO.problem._gtop import *
except ImportError:
    pass

# If GSL support is active import mit_sphere
try:
    from PyGMO.problem._mit_spheres import visualize as _visualize
    mit_spheres.visualize = _visualize

    def _mit_spheres_ctor(
        self,
        sample_size=10,
        n_hidden=10,
        ode_prec=1E-3,
        seed=0,
        symmetric=False,
        simulation_time=50.0,
        sides=[
            0.6,
            0.7,
            0.8]):
        """
        Construct a Neurocontroller Evolution problem that seeks to drive three point masses to form a triangle
        This problem was used to design a contorller for the MIT SPHERES test bed on boear the ISS

        USAGE: problem.mit_spheres(sample_size = 10, n_hidden = 10, ode_prec = 1E-3, seed = 0, symmetric = False, simulation_time = 50.0):

        * sample_size: number of initial conditions the neurocontroller is tested from
        * n_hidden: number of hidden  for the feed-forward neural network
        * ode_prec: relative numerical precision of neurons the ODE integrator
        * seed: integer used as starting random seed to build the pseudorandom sequences used to generate the sample
        * symmetric: when True activates a Neural Network having symmetric weights (i.e. purely homogeneuos agents)
        * simulation_time: when True activates a Neural Network having symmetric weights (i.e. purely homogeneuos agents)
        * sides: sides of the triangle

"""

        # We construct the arg list for the original constructor exposed by
        # boost_python
        arg_list = []
        arg_list.append(sample_size)
        arg_list.append(n_hidden)
        arg_list.append(ode_prec)
        arg_list.append(seed)
        arg_list.append(symmetric)
        arg_list.append(simulation_time)
        arg_list.append(sides)
        self._orig_init(*arg_list)
    mit_spheres._orig_init = mit_spheres.__init__
    mit_spheres.__init__ = _mit_spheres_ctor

    from PyGMO import __version__
    __version__ = __version__ + "GTOP " + "GSL "

except:
    pass

# Creating the list of problems


def _get_problem_list():
    from PyGMO import problem
    return [
        problem.__dict__[n] for n in [
            n for n in dir(problem) if not n.startswith('_') and not n == 'base' and not n == "base_stochastic" and (
                issubclass(
                    problem.__dict__[n],
                    problem._base) or issubclass(
                    problem.__dict__[n],
                    problem._base_stochastic))]]

# Redefining the constructors of all problems to obtain good documentation
# and allowing kwargs


def _rastrigin_ctor(self, dim=10):
    """
    Constructs a Rastrigin problem (Box-Constrained Continuous Single-Objective)

    USAGE: problem.rastrigin(dim=10)

    * dim: problem dimension
    """

    # We construct the arg list for the original constructor exposed by
    # boost_python
    arg_list = []
    arg_list.append(dim)
    self._orig_init(*arg_list)
rastrigin._orig_init = rastrigin.__init__
rastrigin.__init__ = _rastrigin_ctor


def _rosenbrock_ctor(self, dim=10):
    """
    Constructs a Rosenbrock problem (Box-Constrained Continuous Single-Objective)

    USAGE: problem.rosenbrock(dim=10)

    * dim: problem dimension
    """

    # We construct the arg list for the original constructor exposed by
    # boost_python
    arg_list = []
    arg_list.append(dim)
    self._orig_init(*arg_list)
rosenbrock._orig_init = rosenbrock.__init__
rosenbrock.__init__ = _rosenbrock_ctor


def _ackley_ctor(self, dim=10):
    """
    Constructs a Ackley problem (Box-Constrained Continuous Single-Objective)

    USAGE: problem.ackley(dim=10)

    * dim: problem dimension
    """

    # We construct the arg list for the original constructor exposed by
    # boost_python
    arg_list = []
    arg_list.append(dim)
    self._orig_init(*arg_list)
ackley._orig_init = ackley.__init__
ackley.__init__ = _ackley_ctor


def _schwefel_ctor(self, dim=10):
    """
    Constructs a Schwefel problem (Box-Constrained Continuous Single-Objective)

    USAGE: problem.schwefel(dim=10)

    * dim: problem dimension
    """

    # We construct the arg list for the original constructor exposed by
    # boost_python
    arg_list = []
    arg_list.append(dim)
    self._orig_init(*arg_list)
schwefel._orig_init = schwefel.__init__
schwefel.__init__ = _schwefel_ctor


def _dejong_ctor(self, dim=10):
    """
    Constructs a De Jong problem (Box-Constrained Continuous Single-Objective)

    USAGE: problem.dejong(dim=10)

    * dim: problem dimension
    """

    # We construct the arg list for the original constructor exposed by
    # boost_python
    arg_list = []
    arg_list.append(dim)
    self._orig_init(*arg_list)
dejong._orig_init = dejong.__init__
dejong.__init__ = _dejong_ctor


def _griewank_ctor(self, dim=10):
    """
    Constructs a Griewank problem (Box-Constrained Continuous Single-Objective)

    USAGE: problem.griewank(dim=10)

    * dim: problem dimension
    """

    # We construct the arg list for the original constructor exposed by
    # boost_python
    arg_list = []
    arg_list.append(dim)
    self._orig_init(*arg_list)
griewank._orig_init = griewank.__init__
griewank.__init__ = _dejong_ctor


def _lennard_jones_ctor(self, n_atoms=4):
    """
    Constructs a Lennard-Jones problem (Box-Constrained Continuous Single-Objective)

    USAGE: problem.lennard_jones(n_atoms=4)

    * n_atoms: number of atoms
    """

    # We construct the arg list for the original constructor exposed by
    # boost_python
    arg_list = []
    arg_list.append(n_atoms)
    self._orig_init(*arg_list)
lennard_jones._orig_init = lennard_jones.__init__
lennard_jones.__init__ = _lennard_jones_ctor


def _branin_ctor(self):
    """
    Constructs a Branin problem (Box-Constrained Continuous Single-Objective)

    USAGE: problem.branin()

    """
    self._orig_init()

branin._orig_init = branin.__init__
branin.__init__ = _branin_ctor


def _himmelblau_ctor(self):
    """
    Constructs a Himmelblau problem (Box-Constrained Continuous Single-Objective)

    USAGE: problem.himmelblau()

    """
    self._orig_init()

himmelblau._orig_init = himmelblau.__init__
himmelblau.__init__ = _himmelblau_ctor


def _bukin_ctor(self):
    """
    Constructs a Bukin's f6 problem (Box-Constrained Continuous Single-Objective)

    USAGE: problem.bukin()

    """
    self._orig_init()

bukin._orig_init = bukin.__init__
bukin.__init__ = _bukin_ctor


def _michalewicz_ctor(self, dim=10):
    """
    Constructs a Michalewicz problem (Box-Constrained Continuous Single-Objective)

    USAGE: problem.michalewicz(dim=5)

    NOTE: Minimum is -4.687 for dim=5 and -9.66 for dim = 10

    * dim: problem dimension
    """

    # We construct the arg list for the original constructor exposed by
    # boost_python
    arg_list = []
    arg_list.append(dim)
    self._orig_init(*arg_list)
michalewicz._orig_init = michalewicz.__init__
michalewicz.__init__ = _michalewicz_ctor


def _kur_ctor(self, dim=10):
    """
    Constructs a Kursawe's study problem (Box-Constrained Continuous Multi-Objective)

    NOTE: K Deb, A Pratap, S Agarwal: A fast and elitist multiobjective genetic algorithm: NSGA-II, IEEE Transactions on, 2002

    USAGE: problem.kur(dim = 10)

    * dim: problem dimension
    """
    arg_list = []
    arg_list.append(dim)
    self._orig_init(*arg_list)

kur._orig_init = kur.__init__
kur.__init__ = _kur_ctor


def _fon_ctor(self):
    """
    Constructs a Fonseca and Fleming's study problem (Box-Constrained Continuous Multi-Objective)

    NOTE: K Deb, A Pratap, S Agarwal: A fast and elitist multiobjective genetic algorithm: NSGA-II, IEEE Transactions on, 2002

    USAGE: problem.fon()
    """
    arg_list = []
    self._orig_init(*arg_list)

fon._orig_init = fon.__init__
fon.__init__ = _fon_ctor


def _pol_ctor(self):
    """
    Constructs a Poloni's study study problem (Box-Constrained Continuous Multi-Objective)

    NOTE: K Deb, A Pratap, S Agarwal: A fast and elitist multiobjective genetic algorithm: NSGA-II, IEEE Transactions on, 2002

    USAGE: problem.pol()
    """
    arg_list = []
    self._orig_init(*arg_list)

pol._orig_init = pol.__init__
pol.__init__ = _pol_ctor


def _sch_ctor(self):
    """
    Constructs a Schaffer's study problem (Box-Constrained Continuous Multi-Objective)

    NOTE: K Deb, A Pratap, S Agarwal: A fast and elitist multiobjective genetic algorithm: NSGA-II, IEEE Transactions on, 2002

    USAGE: problem.sch()
    """
    arg_list = []
    self._orig_init(*arg_list)

sch._orig_init = sch.__init__
sch.__init__ = _sch_ctor


def _pressure_vessel_ctor(self):
    """
    Constructs a pressure vessel design problem (Constrained Continuous Single-Objective)

    USAGE: problem.pressure_vessel()
    """
    arg_list = []
    self._orig_init(*arg_list)

pressure_vessel._orig_init = pressure_vessel.__init__
pressure_vessel.__init__ = _pressure_vessel_ctor


def _tens_comp_string_ctor(self):
    """
    Constructs a tension compression string design problem (Constrained Continuous Single-Objective)

    USAGE: problem.tens_comp_string()
    """
    arg_list = []
    self._orig_init(*arg_list)

tens_comp_string._orig_init = tens_comp_string.__init__
tens_comp_string.__init__ = _tens_comp_string_ctor


def _welded_beam_ctor(self):
    """
    Constructs a welded beam design problem (Constrained Continuous Single-Objective)

    USAGE: problem.welded_beam()
    """
    arg_list = []
    self._orig_init(*arg_list)

welded_beam._orig_init = welded_beam.__init__
welded_beam.__init__ = _welded_beam_ctor


def _cec2006_ctor(self, prob_id=1):
    """
    Constructs one of the 24 CEC2006 Competition Problems (Constrained Continuous Single-Objective)

    USAGE: problem.cec2006(prob_id=1)

    * prob_id: Problem number, one of [1,2,...24]
    """

    # We construct the arg list for the original constructor exposed by
    # boost_python
    arg_list = []
    arg_list.append(prob_id)
    self._orig_init(*arg_list)

cec2006._orig_init = cec2006.__init__
cec2006.__init__ = _cec2006_ctor


def _cec2009_ctor(self, prob_id=1, dim=30, is_constrained=False):
    """
    Constructs one of the 20 CEC2009 Competition Problems (Constrained / Unconstrained Multi-Objective)

    USAGE: problem.cec2009(prob_id=1, dim=30, is_constrained=False)

    * prob_id: Problem number, one of [1,2,...10]
    * dim: Problem's dimension (default is 30, corresponding to the competition set-up)
    * is_constrained: if True constructs the CF problems, otherwise the UF (constrained/unconstrained)
    """

    # We construct the arg list for the original constructor exposed by
    # boost_python
    arg_list = []
    arg_list.append(prob_id)
    arg_list.append(dim)
    arg_list.append(is_constrained)
    self._orig_init(*arg_list)

cec2009._orig_init = cec2009.__init__
cec2009.__init__ = _cec2009_ctor

<<<<<<< HEAD
def _cec2010_ctor(self, prob_id=1, dim=30 ):
	"""
	Constructs one of the 18 problems of the competition on constrained real-parameter optimization problems that was organized in the framework of the 2010 IEEE Congress on Evolutionary Computation.

        NOTE: all problems are constrained, continuous, single objective problems.

        SEE: http://www3.ntu.edu.sg/home/epnsugan/index_files/CEC10-Const/CEC10-Const.htm

	USAGE: problem.cec2010(prob_id=1, dim=30)

	* prob_id: Problem number, one of [1,2,...18]
	* dim: Problem's dimension (default is 30, corresponding to the competition set-up)
	"""
    
	# We construct the arg list for the original constructor exposed by boost_python
	arg_list=[]
	arg_list.append(prob_id)
	arg_list.append(dim)
	self._orig_init(*arg_list)

cec2010._orig_init = cec2010.__init__
cec2010.__init__ = _cec2010_ctor
=======
>>>>>>> df2dd3d7

def _cec2013_ctor(self, prob_id=1, dim=10, path="input_data/"):
    """
    Constructs one of the 28 CEC2013 Competition Problems (Box-Constrained Continuous Single-Objective)

    NOTE: this problem requires two files to be put in the path indicated: "M_Dxx.txt" and "shift_data.txt".
    These files can be downloaded from the CEC2013 competition site: http://web.mysites.ntu.edu.sg/epnsugan/PublicSite/Shared%20Documents/CEC2013/cec13-c-code.zip

    USAGE: problem.cec2013(dim = 10, prob_id=1, path="input_data/")

    * prob_id: Problem number, one of [1,2,...10]
    * dim: Problem's dimension (default is 10)
    * path: Whether the problem is constrained or unconstrained

    """
    arg_list = []
    arg_list.append(prob_id)
    arg_list.append(dim)
    arg_list.append(path)
    self._orig_init(*arg_list)

cec2013._orig_init = cec2013.__init__
cec2013.__init__ = _cec2013_ctor


def _luksan_vlcek_1_ctor(self, dim=3):
    """
    Constructs the first Luksan Vlcek problem (Constrained Continuous Single-Objective)

    NOTE: L. Luksan and J. Vlcek, "Sparse and Parially Separable Test Problems for Unconstrained and Equality Constrained Optimization"

    USAGE: problem.luksan_vlcek_1(dim=3)

    * dim: problem dimension
    """

    # We construct the arg list for the original constructor exposed by
    # boost_python
    arg_list = []
    arg_list.append(dim)
    self._orig_init(*arg_list)
luksan_vlcek_1._orig_init = luksan_vlcek_1.__init__
luksan_vlcek_1.__init__ = _luksan_vlcek_1_ctor


def _luksan_vlcek_2_ctor(self, dim=16):
    """
    Constructs the second Luksan Vlcek problem (Constrained Continuous Single-Objective)

    NOTE: L. Luksan and J. Vlcek, "Sparse and Parially Separable Test Problems for Unconstrained and Equality Constrained Optimization"

    USAGE: problem.luksan_vlcek_2(dim=16)

    * dim: problem dimension
    """

    # We construct the arg list for the original constructor exposed by
    # boost_python
    arg_list = []
    arg_list.append(dim)
    self._orig_init(*arg_list)
luksan_vlcek_2._orig_init = luksan_vlcek_2.__init__
luksan_vlcek_2.__init__ = _luksan_vlcek_2_ctor


def _luksan_vlcek_3_ctor(self, dim=8):
    """
    Constructs the third Luksan Vlcek problem (Constrained Continuous Single-Objective)

    NOTE: L. Luksan and J. Vlcek, "Sparse and Parially Separable Test Problems for Unconstrained and Equality Constrained Optimization"

    USAGE: problem.luksan_vlcek_3(dim=8)

    * dim: problem dimension
    """

    # We construct the arg list for the original constructor exposed by
    # boost_python
    arg_list = []
    arg_list.append(dim)
    self._orig_init(*arg_list)
luksan_vlcek_3._orig_init = luksan_vlcek_3.__init__
luksan_vlcek_3.__init__ = _luksan_vlcek_3_ctor


def _snopt_toyprob_ctor(self):
    """
    Constructs SNOPT toy-problem (Box-Constrained Continuous Multi-Objective)

    USAGE: problem.snopt_toyprob()
    """
    arg_list = []
    self._orig_init(*arg_list)

snopt_toyprob._orig_init = snopt_toyprob.__init__
snopt_toyprob.__init__ = _snopt_toyprob_ctor


def _string_match_ctor(self, string="Can we use it for space?"):
    """
    Constructs a string-match problem (Box-Constrained Integer Single-Objective)

    NOTE: This is the problem of matching a string. Transcribed as an optimization problem

    USAGE: problem.string_match(string = "mah")

    * string: string to match
    """

    # We construct the arg list for the original constructor exposed by
    # boost_python
    arg_list = []
    arg_list.append(string)
    self._orig_init(*arg_list)
string_match._orig_init = string_match.__init__
string_match.__init__ = _string_match_ctor


def _golomb_ruler_ctor(self, order=5, length=10):
    """
    Constructs a Golomb Ruler problem (Constrained Integer Single-Objective)

    NOTE: see http://en.wikipedia.org/wiki/Golomb_ruler

    USAGE: problem.golomb_ruler(order = 5, length=10)

    * order: order of the Golomb ruler
    * length: length of the Golomb ruler
    """

    # We construct the arg list for the original constructor exposed by
    # boost_python
    arg_list = []
    arg_list.append(order)
    arg_list.append(length)
    self._orig_init(*arg_list)
golomb_ruler._orig_init = golomb_ruler.__init__
golomb_ruler.__init__ = _golomb_ruler_ctor


def _tsp_ctor(self, matrix=[[0, 1, 2], [1, 0, 5], [2, 5, 0]]):
    """
    Constructs a Travelling Salesman problem (Constrained Integer Single-Objective)

    USAGE: problem.tsp(matrix = [0,1,2],[1,0,5],[2,5,0])

    * matrix: inter-city distances (symmetric matrix)
    """

    # We construct the arg list for the original constructor exposed by
    # boost_python
    arg_list = []
    arg_list.append(matrix)
    self._orig_init(*arg_list)
tsp._orig_init = tsp.__init__
tsp.__init__ = _tsp_ctor


def _knapsack_ctor(
    self, values=[
        1, 2, 3, 4, 5], weights=[
        10, 40, 30, 50, 20], max_weight=100):
    """
    Constructs a 0-1 Knapsack Problem (Constrained Integer Single-Objective)

    USAGE: problem.knapsack(values = [1,2,3,4,5], weights = [10, 40, 30, 50, 20], max_weight = 100)

    * values: raw array of values
    * weights: raw array of weights
    * max_weight: maximum weight
    """

    # We construct the arg list for the original constructor exposed by
    # boost_python
    arg_list = []
    arg_list.append(values)
    arg_list.append(weights)
    arg_list.append(max_weight)
    self._orig_init(*arg_list)
knapsack._orig_init = knapsack.__init__
knapsack.__init__ = _knapsack_ctor


def _inventory_ctor(self, weeks=4, sample_size=10, seed=0):
    """
    Constructs an Inventory Problem (Stochastic Objective Function)

    NOTE: see www2.isye.gatech.edu/people/faculty/Alex_Shapiro/SPbook.pdf

    USAGE: problem.inventory(weeks = 4, sample_size = 10, seed = 0):

    * week: dimension of the problem corresponding to the numer of weeks
                     to plan the inventory for.
    * sample_size: dimension of the sample used to approximate the expected value
    * seed: integer used as starting random seed to build the
                     pseudorandom sequences used to generate the sample
    """

    # We construct the arg list for the original constructor exposed by
    # boost_python
    arg_list = []
    arg_list.append(weeks)
    arg_list.append(sample_size)
    arg_list.append(seed)
    self._orig_init(*arg_list)
inventory._orig_init = inventory.__init__
inventory.__init__ = _inventory_ctor


def _normalized_ctor(self, problem=None):
    """
    Normalizes a problem (e.g. maps all variables to [-1,1])

    NOTE: this meta-problem constructs a new problem having normalized bounds/variables

    USAGE: problem.normalized(problem=PyGMO.ackley(1))

    * problem: PyGMO problem one wants to normalize

    """

    # We construct the arg list for the original constructor exposed by
    # boost_python
    arg_list = []
    if problem is None:
        problem = ackley(1)
    arg_list.append(problem)
    self._orig_init(*arg_list)
normalized._orig_init = normalized.__init__
normalized.__init__ = _normalized_ctor


def _decompose_ctor(
        self,
        problem=None,
        method='tchebycheff',
        weights=[],
        z=[]):
    """
    Implements a meta-problem class resulting in a decomposed version
    of the multi-objective input problem, i.e. a single-objective problem
    having as fitness function some kind of combination of the original fitness functions.

    NOTE: this meta-problem constructs a new single-objective problem

    USAGE: problem.decompose(problem=PyGMO.zdt(1, 2), method = 'tchebycheff', weights=a random vector (summing to one), z= a zero vector)

    * problem: PyGMO problem one wants to decompose
    * method: the decomposition method to use ('weighted', 'tchebycheff' or 'bi')
    * weights: the weight vector to build the new fitness function
    * z: the reference point (used in TCHEBYCHEFF and BI methods)

    """

    # We construct the arg list for the original constructor exposed by
    # boost_python

    def decomposition_type(x):
        return {
            'weighted': _problem._decomposition_method.WEIGHTED,
            'tchebycheff': _problem._decomposition_method.TCHEBYCHEFF,
            'bi': _problem._decomposition_method.BI,
        }[x]

    arg_list = []
    if problem is None:
        problem = zdt(1, 2)
    arg_list.append(problem)
    arg_list.append(decomposition_type(method.lower()))
    arg_list.append(weights)
    arg_list.append(z)
    self._orig_init(*arg_list)
decompose._orig_init = decompose.__init__
decompose.__init__ = _decompose_ctor


def _shifted_ctor(self, problem=None, shift=None):
    """
    Shifts a problem.

    NOTE: this meta-problem constructs a new problem where the objective function will be f(x+b),
          where b is the shift (bounds are also chaged accordingly)

    USAGE: problem.shifted(problem=PyGMO.ackley(1), shift = a random vector)

    * problem: PyGMO problem one wants to shift
    * shift: a value or a list containing the shifts. By default, a radnom shift is created within the problem bounds

    """

    # We construct the arg list for the original constructor exposed by
    # boost_python
    arg_list = []
    if problem is None:
        problem = ackley(1)
    arg_list.append(problem)
    if shift is not None:
        arg_list.append(shift)
    self._orig_init(*arg_list)
shifted._orig_init = shifted.__init__
shifted.__init__ = _shifted_ctor


def _rotated_ctor(self, problem=None, rotation=None):
    """
    Rotates a problem. (also reflections are possible)
    The new objective function will be f(Rx_{normal}), where R is an orthogonal matrix and x_{normal}
    is the decision vector normailized to [-1,1]

    NOTE: To ensure all of the original space is included in the new box-constrained search space, bounds
    of the normalized variables are expanded to [-sqrt(2),sqrt(2)]. It is still guaranteed theat the original
    objective function will not be called outside of the original bounds by projecting points outside the original
    space onto the boundary

    USAGE: problem.rotated(problem=PyGMO.ackley(1), rotation = a random orthogonal matrix)

    * problem: PyGMO problem one wants to rotate
    * rotation: a list of lists (matrix). If not specified, a random orthogonal matrix is used.

    """

    # We construct the arg list for the original constructor exposed by
    # boost_python
    arg_list = []
    if problem is None:
        problem = ackley(1)
    arg_list.append(problem)
    if rotation is not None:
        arg_list.append(rotation)
    self._orig_init(*arg_list)
rotated._orig_init = rotated.__init__
rotated.__init__ = _rotated_ctor


_problem.noisy.noise_distribution = _problem._noise_distribution


def _noisy_ctor(
        self,
        problem=None,
        trials=1,
        param_first=0.0,
        param_second=1.0,
        noise_type=noisy.noise_distribution.NORMAL,
        seed=0):
    """
    Inject noise to a problem.
    The new objective function will become stochastic, influence by a normally distributed noise.

    USAGE: problem.noisy(problem=PyGMO.ackley(1), trials = 1, param_first=0.0, param_second=1.0, noise_type = problem.noisy.noise_distribution.NORMAL, seed=0)

    * problem: PyGMO problem on which one wants to add noises
    * trials: number of trials to average around
    * param_first: Mean of the Gaussian noise / Lower bound of the uniform noise
    * param_second: Standard deviation of the Gaussian noise / Upper bound of the uniform noise
    * noise_type: Whether to inject a normally distributed noise or uniformly distributed noise
    * seed: Seed for the underlying RNG
    """

    # We construct the arg list for the original constructor exposed by
    # boost_python
    arg_list = []
    if problem is None:
        problem = ackley(1)
    arg_list.append(problem)
    arg_list.append(trials)
    arg_list.append(param_first)
    arg_list.append(param_second)
    arg_list.append(noise_type)
    arg_list.append(seed)
    self._orig_init(*arg_list)
noisy._orig_init = noisy.__init__
noisy.__init__ = _noisy_ctor


def _robust_ctor(self, problem=None, trials=1, rho=0.1, seed=0):
    """
    Inject noise to a problem in the decision space.
    The solution to the resulting problem is robust the the noise in the rho area.

    USAGE: problem.robust(problem=PyGMO.ackley(10), trials=1, rho=0.1, seed=0)

    * problem: PyGMO problem to be transformed to its robust version
    * trials: number of trials to average around
    * rho: Parameter controlling the magnitude of noise
    * seed: Seed for the underlying RNG
    """
    arg_list = []
    if problem is None:
        problem = ackley(10)
    arg_list.append(problem)
    arg_list.append(trials)
    arg_list.append(rho)
    arg_list.append(seed)
    self._orig_init(*arg_list)
robust._orig_init = robust.__init__
robust.__init__ = _robust_ctor

# Renaming and placing the enums
_problem.death_penalty.method = _problem._death_method_type


def _death_penalty_ctor(self, problem=None, method=None, penalty_factors=None):
    """
    Implements a meta-problem class that wraps some other constrained problems, resulting in death penalty constraints handling.
    Three implementations of the death penalty are available. The first one is the most common simple death penalty. The second one is the death
    penalty defined by Angel Kuri Morales et al. (Kuri Morales, A. and Quezada, C.C. A Universal eclectic genetic algorithm for constrained optimization, Proceedings 6th European Congress on Intelligent Techniques & Soft Computing, EUFIT'98, 518-522, 1998.)
    Simple death penalty penalizes the fitness function with a high value, Kuri method penalizes the
    fitness function according to the rate of satisfied constraints. The third one is a weighted static penalization.
    It penalizes the objective with the sum of the constraints violation, each one penalized with a given factor.

    USAGE: problem.death_penalty(problem=PyGMO.cec2006(4), method=death_penalty.method.SIMPLE)

    * problem: PyGMO constrained problem one wants to treat with a death penalty approach
    * method: Simple death method set with SIMPLE, Kuri method set with KURI, weighted static penalization with WEIGHTED
    """

    # We construct the arg list for the original constructor exposed by
    # boost_python
    arg_list = []
    if problem is None:
        problem = cec2006(4)
    if method is None:
        method = death_penalty.method.SIMPLE
    arg_list.append(problem)
    arg_list.append(method)
    if penalty_factors is not None:
        arg_list.append(penalty_factors)
    self._orig_init(*arg_list)
death_penalty._orig_init = death_penalty.__init__
death_penalty.__init__ = _death_penalty_ctor


# Renaming and placing the enums
_problem.con2mo.method = _problem._con2mo_method_type


def _con2mo_ctor(self, problem=None, method='obj_cstrsvio'):
    """
    Transforms a constrained problem into a multi-objective problem

    Three implementations of the constrained to multi-objective are available.
    1) 'obj_cstrs': The multi-objective problem is created with two objectives. The first
    objective is the same as that of the input problem, the second is the number of constraint violated
    2) 'obj_cstrsvio': The multi-objective problem is created with two objectives. The first
    objective is the same as that of the input problem, the second is the norm of the total constraint violation
    3) 'obj_eqvio_ineqvio': 	2) 'obj_cstrsvio': The multi-objective problem is created with three objectives. The first
    objective is the same as that of the input problem, the second is the norm of the total equality constraint violation,
    the third is the norm of the total inequality constraint violation.

    USAGE: problem.con2mo(problem=PyGMO.cec2006(4), method='obj_cstrsvio')

    * problem: original PyGMO constrained problem
    * method: one of 'obj_cstrsvio', 'obj_eqvio_ineqvio', 'obj_cstrs'
    """

    # We construct the arg list for the original constructor exposed by
    # boost_python

    def method_type(x):
        return {
            'obj_cstrs': _problem._con2mo_method_type.OBJ_CSTRS,
            'obj_cstrsvio': _problem._con2mo_method_type.OBJ_CSTRSVIO,
            'obj_eqvio_ineqvio': _problem._con2mo_method_type.OBJ_EQVIO_INEQVIO,
        }[x]

    arg_list = []
    if problem is None:
        problem = cec2006(4)
    method = method_type(method.lower())
    arg_list.append(problem)
    arg_list.append(method)
    self._orig_init(*arg_list)

con2mo._orig_init = con2mo.__init__
con2mo.__init__ = _con2mo_ctor


# Renaming and placing the enums
_problem.con2uncon.method = _problem._con2uncon_method_type


def _con2uncon_ctor(self, problem=None, method=None):
    """
    Implements a meta-problem class that wraps constrained problems,
    resulting in an unconstrained problem. Two methods
    are available for definig the objective function of the meta-problem: OPTIMALITY and FEASIBILITY.
    The OPTIMALITY uses as objective function the original objective function, it basically removes the constraints from the original problem. The
    FEASIBILITY uses as objective function the sum of the violation of the constraints, the meta-problem hence optimize just the level of infeasibility.

    Implements a meta-problem class that wraps some other constrained problems,
    resulting in multi-objective problem.

    USAGE: problem.con2uncon(problem=PyGMO.cec2006(4), method=con2uncon.method.OPTIMALITY)

    * problem: original PyGMO constrained problem
    * method: OPTIMALITY uses the objective function of the original problem. The FEASIBILITY computes the sum of the constraints violation
    """

    # We construct the arg list for the original constructor exposed by
    # boost_python
    arg_list = []
    if problem is None:
        problem = cec2006(4)
    if method is None:
        method = con2uncon.method.OPTIMALITY
    arg_list.append(problem)
    arg_list.append(method)
    self._orig_init(*arg_list)

con2uncon._orig_init = con2uncon.__init__
con2uncon.__init__ = _con2uncon_ctor


def _quadrature_encoding_ctor(self, problem=schwefel(1), idx=[0]):
    """
    Quadrature encoding problem. Transforms genes that encode angles to
    quadrature encoding. The resulting problem has two genes (i,j) for every
    tranformed gene (x) of the original problem:
    i = sin(x)
    j = cos(x)
    The sin component remains at the position of the original gene. The cos
    component is added to the end of the chromosome.

    USAGE: problem.quadrature_encoding(problem=schwefel(1), idx=[0])

    * problem: original problem
    * idx: indices of genes in original chromosome to be transformed
    """
    arg_list = [problem, idx]
    self._orig_init(*arg_list)

quadrature_encoding._orig_init = quadrature_encoding.__init__
quadrature_encoding.__init__ = _quadrature_encoding_ctor<|MERGE_RESOLUTION|>--- conflicted
+++ resolved
@@ -415,31 +415,28 @@
 cec2009._orig_init = cec2009.__init__
 cec2009.__init__ = _cec2009_ctor
 
-<<<<<<< HEAD
 def _cec2010_ctor(self, prob_id=1, dim=30 ):
-	"""
-	Constructs one of the 18 problems of the competition on constrained real-parameter optimization problems that was organized in the framework of the 2010 IEEE Congress on Evolutionary Computation.
+    """
+    Constructs one of the 18 problems of the competition on constrained real-parameter optimization problems that was organized in the framework of the 2010 IEEE Congress on Evolutionary Computation.
 
         NOTE: all problems are constrained, continuous, single objective problems.
 
         SEE: http://www3.ntu.edu.sg/home/epnsugan/index_files/CEC10-Const/CEC10-Const.htm
 
-	USAGE: problem.cec2010(prob_id=1, dim=30)
-
-	* prob_id: Problem number, one of [1,2,...18]
-	* dim: Problem's dimension (default is 30, corresponding to the competition set-up)
-	"""
-    
-	# We construct the arg list for the original constructor exposed by boost_python
-	arg_list=[]
-	arg_list.append(prob_id)
-	arg_list.append(dim)
-	self._orig_init(*arg_list)
+    USAGE: problem.cec2010(prob_id=1, dim=30)
+
+    * prob_id: Problem number, one of [1,2,...18]
+    * dim: Problem's dimension (default is 30, corresponding to the competition set-up)
+    """
+
+    # We construct the arg list for the original constructor exposed by boost_python
+    arg_list=[]
+    arg_list.append(prob_id)
+    arg_list.append(dim)
+    self._orig_init(*arg_list)
 
 cec2010._orig_init = cec2010.__init__
 cec2010.__init__ = _cec2010_ctor
-=======
->>>>>>> df2dd3d7
 
 def _cec2013_ctor(self, prob_id=1, dim=10, path="input_data/"):
     """
