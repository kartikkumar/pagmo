--- conflicted
+++ resolved
@@ -645,15 +645,9 @@
                 force = (f*direction[0], f*direction[1], f*direction[2])
                 body.addForce(force)
                 # damping
-<<<<<<< HEAD
                 #f = body.getAngularVel()
                 #scale = m2 * 0.01
                 #body.addTorque((-f[0]*scale, -f[1]*scale, -f[2]*scale))
-=======
-                f = body.getAngularVel()
-                scale = m2 * 0.01
-                body.addTorque((-f[0]*scale, -f[1]*scale, -f[2]*scale))
->>>>>>> 3ee87b3d
                 
         # Detect collisions and create contact joints
         self.space.collide((self.world, self.contactgroup), self._near_callback)
