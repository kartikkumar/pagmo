# -*- coding: utf-8 -*-
from PyGMO.core._core import *
import threading as _threading
import signal as _signal
import os as _os

__doc__ = 'PyGMO core module.'
__all__ = [
    'archipelago',
    'base_island',
    'champion',
    'distribution_type',
    'individual',
    'ipy_island',
    'island',
    'local_island',
    'migration_direction',
    'population',
    'py_island']

_orig_signal = _signal.getsignal(_signal.SIGINT)
_main_pid = _os.getpid()

# Alternative signal handler which ignores sigint if called from a child
# process.


def _sigint_handler(signum, frame):
    import os
    if os.getpid() == _main_pid:
        _orig_signal(signum, frame)

_signal.signal(_signal.SIGINT, _sigint_handler)

# Global lock used when starting processes.
_process_lock = _threading.Lock()

# Raw C++ base island class.
_base_island = _core._base_island


class base_island(_core._base_island):

    def __init__(self, *args):
        if len(args) == 0:
            raise ValueError(
                "Cannot initialise base island without parameters for the constructor.")
        _core._base_island.__init__(self, *args)

    def get_name(self):
        return str(type(self))

    def __get_deepcopy__(self):
        from copy import deepcopy
        return deepcopy(self)


def _generic_island_ctor(self, *args, **kwargs):
    """Unnamed arguments:

            #. algorithm
            #. problem or population
            #. number of individuals (optional and valid only if the second argument is a problem, defaults to 0 if not specified)

    Keyword arguments:

            * *migr_prob* -- migration probability (defaults to 1)
            * *s_policy* -- migration selection policy (defaults to 'best selection' policy)
            * *r_policy* -- migration replacement policy (defaults to 'fair replacement' policy)

    """
    from PyGMO.algorithm._algorithm import _base as _base_algorithm
    from PyGMO.algorithm import base as base_algorithm
    from PyGMO.problem._problem import _base as _base_problem
    from PyGMO.problem._problem import _base_stochastic as _base_problem_stochastic
    from PyGMO.problem import base as base_problem
    from PyGMO.problem import base_stochastic as base_problem_stochastic
    from PyGMO.migration._migration import best_s_policy, fair_r_policy, _base_s_policy, _base_r_policy

    if len(args) < 2 or len(args) > 3:
        raise ValueError(
            "Unnamed arguments list must have either 2 or three elements, but %d elements were found instead." %
            (len(args),))
    if not isinstance(args[0], _base_algorithm):
        raise TypeError("The first unnamed argument must be an algorithm.")
    ctor_args = [args[0]]
    if isinstance(args[1], _base_problem) or isinstance(args[1], _base_problem_stochastic):
        ctor_args.append(args[1])
        if len(args) == 3:
            if not isinstance(args[2], int):
                raise TypeError(
                    "Please provide an integer for the number of individuals in the island.")
            ctor_args.append(args[2])
        else:
            ctor_args.append(0)
    elif isinstance(args[1], population):
        if len(args) == 3:
            raise ValueError(
                "When the second unnamed argument is a population, there cannot be a third unnamed argument.")
        ctor_args.append(args[1])
    else:
        raise TypeError(
            "The second unnamed argument must be either a problem or a population.")

    if 'migr_prob' in kwargs:
        ctor_args.append(kwargs['migr_prob'])
    else:
        ctor_args.append(1.)
    if not isinstance(ctor_args[-1], float):
        raise TypeError("Migration probability must be a float.")

    if 's_policy' in kwargs:
        ctor_args.append(kwargs['s_policy'])
    else:
        ctor_args.append(best_s_policy())
    if not isinstance(ctor_args[-1], _base_s_policy):
        raise TypeError("s_policy must be a migration selection policy.")

    if 'r_policy' in kwargs:
        ctor_args.append(kwargs['r_policy'])
    else:
        ctor_args.append(fair_r_policy())
    if not isinstance(ctor_args[-1], _base_r_policy):
        raise TypeError("r_policy must be a migration replacement policy.")

    if isinstance(self, base_island):
        super(type(self), self).__init__(*ctor_args)
    elif isinstance(self, _base_island):
        self.__original_init__(*ctor_args)
    else:
        assert(self is None)
        n_pythonic_items = 0
        if isinstance(args[0], base_algorithm):
            n_pythonic_items += 1
        if isinstance(args[1], base_problem) or isinstance(args[1], base_problem_stochastic):
            n_pythonic_items += 1
        elif isinstance(args[1], population) and (isinstance(args[1].problem, base_problem) or isinstance(args[1], base_problem_stochastic)):
            n_pythonic_items += 1
        if n_pythonic_items > 0:
            return py_island(*args, **kwargs)
        else:
            return local_island(*args, **kwargs)

local_island.__original_init__ = local_island.__init__
local_island.__init__ = _generic_island_ctor

# This is the function that will be called by the separate process
# spawned from py_island.


def _process_target(q, a, p):
    try:
        tmp = a.evolve(p)
        q.put(tmp)
    except BaseException as e:
        q.put(e)


class py_island(base_island):

    """Python island.

    This island will launch evolutions using the multiprocessing module, available since Python 2.6.
    Each evolution is transparently dispatched to a Python interpreter in a separate process.

    """
    __init__ = _generic_island_ctor

    def _perform_evolution(self, algo, pop):
        try:
            import multiprocessing as mp
            q = mp.Queue()
            # Apparently creating/starting processes is _not_ thread safe:
            # http://bugs.python.org/issue1731717
            # http://stackoverflow.com/questions/1359795/error-while-using-multiprocessing-module-in-a-python-daemon
            # Protect with a global lock.
            with _process_lock:
                process = mp.Process(
                    target=_process_target, args=(q, algo, pop))
                process.start()
            retval = q.get()
            with _process_lock:
                process.join()
            if isinstance(retval, BaseException):
                raise retval
            return retval
        except BaseException as e:
            print('Exception caught during evolution:')
            print(e)
            raise RuntimeError()

    def get_name(self):
        return "Python multiprocessing island"

# This is the function that will be called by the task client
# in ipy_island.


def _maptask_target(a, p):
    try:
        return a.evolve(p)
    except BaseException as e:
        return e


class ipy_island(base_island):

    """Parallel IPython island.

    This island will launch evolutions using IPython's MapTask interface. The evolution will be dispatched
    to IPython engines that, depending on the configuration of IPython/ipcluster, can reside either on the
    local machine or on other remote machines.

    See: http://ipython.scipy.org/doc/stable/html/parallel/index.html

    """
    # NOTE: when using an IPython island, on quitting IPython there might be a warning message
    # reporting an exception being ignored. This seems to be a problem in the foolscap library:
    # http://foolscap.lothar.com/trac/ticket/147
    # Hopefully it will be fixed in the next versions of the library.
    __init__ = _generic_island_ctor

    def _perform_evolution(self, algo, pop):
        try:
            from IPython.kernel.client import TaskClient, MapTask
            # Create task client.
            tc = TaskClient()
            # Create the task.
            mt = MapTask(_maptask_target, args=(algo, pop))
            # Run the task.
            task_id = tc.run(mt)
            # Get retval.
            retval = tc.get_task_result(task_id, block=True)
            if isinstance(retval, BaseException):
                raise retval
            return retval
        except BaseException as e:
            print('Exception caught during evolution:')
            print(e)
            raise RuntimeError()

    def get_name(self):
        return "Parallel IPython island"


def island(*args, **kwargs):
    return _generic_island_ctor(None, *args, **kwargs)

island.__doc__ = '\n'.join(['Island factory function.\n\nThis function will return an instance of an island object\nbuilt according to the following rule: ' +
                            'if the arguments include\neither a pythonic problem or a pythonic algorithm, then an instance\nof :class:`py_island` will be returned; ' +
                            'otherwise, an instance of\n:class:`local_island` will be returned.'] +
                           [s.replace('\t', '') for s in _generic_island_ctor.__doc__.split('\n')])
# The following is necessary for Python 2. s remains in the workspace and will cause the error:
# AttributeError: 'module' object has no attribute 's'
# However in Python 3 s is not anylonger in the workspace and del s will
# cause an exception!
if 's' in globals():
    del s


def _get_island_list():
    from PyGMO import core
    names = [n for n in dir(core) if not n.startswith(
        '_') and not n.startswith('base') and n.endswith('_island')]
    try:
        from IPython.kernel.client import TaskClient, MapTask
    except ImportError:
        names = [n for n in names if n != 'ipy_island']
    return [core.__dict__[n] for n in names]


def _generic_archi_ctor(self, *args, **kwargs):
    """
    Unnamed arguments (optional):

            #. algorithm
            #. problem
            #. number of islands
            #. number individual in the population

    Keyword arguments:

            * *topology* -- migration topology (defaults to unconnected)
            * *distribution_type* -- distribution_type (defaults to distribution_type.point_to_point)
            * *migration_direction* -- migration_direction (defaults to migration_direction.destination)
    """

    from PyGMO import topology, algorithm, problem
    from difflib import get_close_matches

    if not((len(args) == 4) or (len(args) == 0)):
        raise ValueError(
            "Unnamed arguments list, when present, must be of length 4, but %d elements were found instead" %
            (len(args),))

    # Append everything in the same list of constructor arguments
    ctor_args = []
    for i in args:
        ctor_args.append(i)

    # Pop all known keywords out of kwargs and add a default value if not
    # provided
    # unconnected is default
    ctor_args.append(kwargs.pop('topology', topology.unconnected()))
    # point-to-point is default
    ctor_args.append(
        kwargs.pop('distribution_type', distribution_type.point_to_point))
    # destination is default
    ctor_args.append(
        kwargs.pop('migration_direction', migration_direction.destination))

    # Check for unknown keywords
    kwlist = ['topology', 'distribution_type', 'migration_direction']
    if kwargs:
        s = "The following unknown keyworded argument was passed to the construtor: "
        for kw in kwargs:
            s += kw
            spam = get_close_matches(kw, kwlist)
            if spam:
                s += " (Did you mean %s?), " % spam[0]
            else:
                s += ", "

        raise ValueError(s[:-2])

    # Constructs an empty archipelago with no islands using the C++ constructor
    self.__original_init__(*ctor_args[-3:])

    # We now push back the correct island type if required
    if (len(args)) == 4:
        if not isinstance(args[0], algorithm._base):
            raise TypeError("The first unnamed argument must be an algorithm")
        if not (isinstance(args[1], problem._base) or isinstance(args[1], problem._base_stochastic)):
            raise TypeError("The second unnamed argument must be a problem")
        if not isinstance(args[2], int):
            raise TypeError(
                "The third unnamed argument must be an integer (i.e. number of islands)")
        if not isinstance(args[3], int):
            raise TypeError(
                "The fourth unnamed argument must be an integer (i.e. population size)")
        for n in range(args[2]):
            self.push_back(island(args[0], args[1], args[3]))

archipelago.__original_init__ = archipelago.__init__
archipelago.__init__ = _generic_archi_ctor


def _archipelago_draw(
        self,
        layout='spring',
        n_color='fitness',
        n_size=15,
        n_alpha=0.5,
        e_alpha=0.1,
        e_arrows=False,
        scale_by_degree=False,
        cmap='default'):
    """
    Draw a visualization of the archipelago using networkx.

    USAGE: pos = archipelago.draw(layout = 'spring', color = 'fitness', n_size = 15, scale_by_degree = False, n_alpha = 0.5, e_alpha = 0.1, cmap = 'default', e_arrows=False)

    * layout: Network layout. Can be 'spring' or 'circular' or a list of values pos returned
            by a previous call of the method (so that positions of the islands can be kept fixed.
    * n_color = Defines the color code for the nodes. Can be one of 'fitness', 'links', ... or the standard matplotlib 'blue' .. etc.
    * n_size: The size of nodes. Becomes scaling factor when scale_by_degree=True.
    * n_alpha: Transparency of nodes. Takes value between 0 and 1.
    * e_arrows: Plots arrows on the edges for directed graphs
    * e_elpha: Transparency of edges. Takes value between 0 and 1.
    * scale_by_degree: When True, nodes will be sized proportional to their degree.
    * cmap: color map. one in matplotlib.pyplot.cm
    """
    try:
        import networkx as nx
    except ImportError:
        raise ImportError('Could not import the networkx module.')
    try:
        import matplotlib.pyplot as pl
    except ImportError:
        raise ImportError('Could not improt the MatPlotLib module.')

    # We set the graph in networkx
    t = self.topology
    G = t.to_networkx()

    # We scale the node sizes
    node_sizes = list(range(nx.number_of_nodes(G)))
    for i in range(nx.number_of_nodes(G)):
        if scale_by_degree:
            node_sizes[i] = nx.degree(G, i) * n_size
        else:
            node_sizes[i] = n_size

    # We compute the layout
    if layout == 'spring':
        pos = nx.spring_layout(G)
    elif layout == "circular":
        pos = nx.circular_layout(G)
    else:
        pos = layout

    # We compute the color_code
    if n_color == 'fitness':
        node_colors = [-isl.population.champion.f[0] for isl in self]
        m = min(node_colors)
        M = max(node_colors)
    elif n_color == 'links':
        m = min(node_colors)
        M = max(node_colors)
        node_colors = [
            t.get_num_adjacent_vertices(i) for i in range(len(self))]
    elif n_color == 'rank':
        vec = [-isl.population.champion.f[0] for isl in self]
        node_colors = sorted(list(range(len(vec))), key=vec.__getitem__)
        M = max(node_colors)
        m = min(node_colors)

    else:
        node_colors = n_color
        m = 0
        M = 0

    if not m == M:
        node_colors = [(node_colors[i] - float(m)) / (M - m)
                       for i in range(len(self))]

    # And we draw the archipelago .....
    ax = pl.figure()
    if cmap == 'default':
        cmap = pl.cm.Reds_r
    nx.draw_networkx_nodes(
        G,
        pos,
        nodelist=list(
            range(
                len(self))),
        node_color=node_colors,
        cmap=cmap,
        node_size=node_sizes,
        alpha=n_alpha)
    nx.draw_networkx_edges(G, pos, alpha=e_alpha, arrows=e_arrows)
    pl.axis('off')
    pl.show()
    return pos
archipelago.draw = _archipelago_draw


def _pop_ctor(self, prob_or_pop, n_individuals=0, seed=None):
    """
    Constructs a population.

    Popopulation can be constructed in two ways, specified by prob_or_pop.  If
    prob_or_pop is a population (see USAGE 2 below), the other two arguments
    are ignored, and the population is constructed by performing a deep-copy of
    the provided population.

    USAGE 1: pop = population(problem.zdt(), n_individuals=100, seed=1234)

    * prob_or_prob: problem to be associated with the population
    * n_individuals: number of individuals in the population
    * seed: seed used to randomly initialize the individuals

    USAGE 2:
            from PyGMO import *
            pop1 = population(problem.schwefel(50), 10) #population with 10 individuals
            pop2 = population(pop1) # pop2 is a copy of pop1
    """

    arg_list = []
    arg_list.append(prob_or_pop)
    # For construction by copying, ignore the rest of the arguments (could be
    # the default kwargs).
    if not isinstance(prob_or_pop, population):
        arg_list.append(n_individuals)
        if seed is not None:
            arg_list.append(seed)
    return self._original_init(*arg_list)
population._original_init = population.__init__
population.__init__ = _pop_ctor


def _pop_plot_pareto_fronts(
        pop,
        rgb=(
            0,
            0,
            0),
    comp = [
        0,
        1],
        symbol = 'o',
        size = 6,
        fronts=[]):
    """
    Plots the population pareto front in a 2-D graph

    USAGE: pop.plot_pareto_front(comp = [0,1], rgb=(0,1,0))

    * comp: components of the fitness function to plot in the 2-D window
    * rgb: specify the color of the 1st front (use strong colors here)
    * symbol: marker for the individual
    * size: size of the markersymbol
    * fronts: list of fronts to be plotted (use [0] to only show the first)
    """
    from numpy import linspace
    import matplotlib.pyplot as plt

    if len(comp) != 2:
        raise ValueError(
            'Invalid components of the objective function selected for plot')

    p_dim = pop.problem.f_dimension

    if p_dim == 1:
        raise ValueError(
            'Pareto fronts of a 1-dimensional problem cannot be plotted')

    if not all([c in range(0, p_dim) for c in comp]):
        raise ValueError(
            'You need to select valid components of the objective function')

    p_list = pop.compute_pareto_fronts()
    if (len(fronts) > 0):
        n = len(p_list)
        consistent = [d < n for d in fronts]
        if consistent.count(False) > 0:
            raise ValueError(
                'Check your fronts list, there seem to be not enough fronts')
        p_list = [p_list[idx] for idx in fronts]

    cl = list(zip(linspace(0.9 if rgb[0] else 0.1, 0.9, len(p_list)),
                  linspace(0.9 if rgb[1] else 0.1, 0.9, len(p_list)),
                  linspace(0.9 if rgb[2] else 0.1, 0.9, len(p_list))))

    for id_f, f in enumerate(p_list):
        for ind in f:
            ax = plt.plot([pop[ind].cur_f[comp[0]]],
                          [pop[ind].cur_f[comp[1]]],
                          symbol,
                          color=cl[id_f],
                          markersize=size)
        x = [pop[ind].cur_f[comp[0]] for ind in f]
        y = [pop[ind].cur_f[comp[1]] for ind in f]
        tmp = [(a, b) for a, b in zip(x, y)]
        tmp = sorted(tmp, key=lambda k: k[0])
        plt.step([c[0] for c in tmp], [c[1]
                 for c in tmp], color=cl[id_f], where='post')
    return ax

population.plot_pareto_fronts = _pop_plot_pareto_fronts


def _pop_race(self, n_winners, min_trials=0, max_feval=500,
              delta=0.05, racers_idx=[], race_best=True, screen_output=False):
    """
    Races individuals in a population

    USAGE: pop.race(n_winners, min_trials = 0, max_feval = 500, delta = 0.05, racers_idx = [], race_best=True, screen_output=False)

    * n_winners: number of winners in the race
    * min_trials: minimum amount of evaluations before an individual can stop racing
* max_feval: budget for objective function evaluation
    * delta: Statistical test confidence
    * racers_idx: indices of the individuals in pop to be raced
    * race_best: when True winners are the best, otherwise winners are the worst
    * screen_output: produces some screen output at each iteration of the race
    """
    arg_list = []
    arg_list.append(n_winners)
    arg_list.append(min_trials)
    arg_list.append(max_feval)
    arg_list.append(delta)
    arg_list.append(racers_idx)
    arg_list.append(race_best)
    arg_list.append(screen_output)
    return self._orig_race(*arg_list)

population._orig_race = population.race
population.race = _pop_race


<<<<<<< HEAD
# Renaming and placing the enums
population.repair_type = _core._population_repair_type

def _pop_repair(self, idx, repair_algorithm, repair_type):
	"""
	Repairs the individual at the given position

	USAGE: pop.repair(idx, repair_algorithm = _algorithm.jde(), repair_type = population.repair_type.UNCONSTRAINED)

	* idx: index of the individual to repair
 repair_algorithm: optimizer to use as 'repairing' algorithm. It should be able to deal with population of size 1.
	"""
	arg_list=[]
	arg_list.append(idx)
	arg_list.append(repair_algorithm)
	arg_list.append(repair_type)
	return self._orig_repair(*arg_list)
=======
def _pop_repair(self, idx, repair_algorithm):
    """
    Repairs the individual at the given position

    USAGE: pop.repair(idx, repair_algorithm = _algorithm.jde())

    * idx: index of the individual to repair
repair_algorithm: optimizer to use as 'repairing' algorithm. It should be able to deal with population of size 1.
    """
    arg_list = []
    arg_list.append(idx)
    arg_list.append(repair_algorithm)
    return self._orig_repair(*arg_list)
>>>>>>> df2dd3d7

population._orig_repair = population.repair
population.repair = _pop_repair<|MERGE_RESOLUTION|>--- conflicted
+++ resolved
@@ -579,39 +579,23 @@
 population.race = _pop_race
 
 
-<<<<<<< HEAD
 # Renaming and placing the enums
 population.repair_type = _core._population_repair_type
 
 def _pop_repair(self, idx, repair_algorithm, repair_type):
-	"""
-	Repairs the individual at the given position
-
-	USAGE: pop.repair(idx, repair_algorithm = _algorithm.jde(), repair_type = population.repair_type.UNCONSTRAINED)
-
-	* idx: index of the individual to repair
+    """
+    Repairs the individual at the given position
+
+    USAGE: pop.repair(idx, repair_algorithm = _algorithm.jde(), repair_type = population.repair_type.UNCONSTRAINED)
+
+    * idx: index of the individual to repair
  repair_algorithm: optimizer to use as 'repairing' algorithm. It should be able to deal with population of size 1.
-	"""
-	arg_list=[]
-	arg_list.append(idx)
-	arg_list.append(repair_algorithm)
-	arg_list.append(repair_type)
-	return self._orig_repair(*arg_list)
-=======
-def _pop_repair(self, idx, repair_algorithm):
-    """
-    Repairs the individual at the given position
-
-    USAGE: pop.repair(idx, repair_algorithm = _algorithm.jde())
-
-    * idx: index of the individual to repair
-repair_algorithm: optimizer to use as 'repairing' algorithm. It should be able to deal with population of size 1.
-    """
-    arg_list = []
+    """
+    arg_list=[]
     arg_list.append(idx)
     arg_list.append(repair_algorithm)
+    arg_list.append(repair_type)
     return self._orig_repair(*arg_list)
->>>>>>> df2dd3d7
 
 population._orig_repair = population.repair
 population.repair = _pop_repair