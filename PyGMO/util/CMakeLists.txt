ADD_LIBRARY(_util SHARED util.cpp)
PYTHON_CPPMODULE(_util)
INSTALL(FILES __init__.py DESTINATION ${PYGMO_INSTALL_PATH}/util)
<<<<<<< HEAD
INSTALL(FILES _analysis.py DESTINATION ${PYGMO_INSTALL_PATH}/util)
=======
INSTALL(FILES tsp.py DESTINATION ${PYGMO_INSTALL_PATH}/util)
# consider adding *.py for all python files in directory, 
# also add it to __all__ in __init__.py to be able to import it with from PyGMO.util import *
>>>>>>> c8843427
<|MERGE_RESOLUTION|>--- conflicted
+++ resolved
@@ -1,10 +1,7 @@
 ADD_LIBRARY(_util SHARED util.cpp)
 PYTHON_CPPMODULE(_util)
 INSTALL(FILES __init__.py DESTINATION ${PYGMO_INSTALL_PATH}/util)
-<<<<<<< HEAD
 INSTALL(FILES _analysis.py DESTINATION ${PYGMO_INSTALL_PATH}/util)
-=======
 INSTALL(FILES tsp.py DESTINATION ${PYGMO_INSTALL_PATH}/util)
 # consider adding *.py for all python files in directory, 
 # also add it to __all__ in __init__.py to be able to import it with from PyGMO.util import *
->>>>>>> c8843427
