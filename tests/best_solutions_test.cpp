--- conflicted
+++ resolved
@@ -36,7 +36,7 @@
 
 //--------------------------------------------------------------------------------
 // static data needed to test the non-default constructor in some of the problems.
-#ifdef PAGMO_ENABLE_KEP_TOOLBOX 
+#ifdef PAGMO_ENABLE_KEP_TOOLBOX
 //mga_1dsm
 const std::vector<kep_toolbox::planet_ptr> construct_sequence() {
 	std::vector<kep_toolbox::planet_ptr> retval;
@@ -58,14 +58,14 @@
 const double EPS = 1e-9;
 
 ///The idea of this unit test is to go through all pagmo::problems, initialize the best solution,
-///retrieve the decision vector 
+///retrieve the decision vector
 
 using namespace pagmo;
 
 struct best_solutions_test{
 	problem::base_ptr problem;
 	std::vector<fitness_vector> best_f;
-    std::vector<constraint_vector> best_c;
+	std::vector<constraint_vector> best_c;
 };
 
 best_solutions_test make_struct(problem::base_ptr pb, const std::vector<fitness_vector>& f = std::vector<fitness_vector>(), const std::vector<constraint_vector>& c = std::vector<fitness_vector>()){
@@ -80,11 +80,11 @@
 std::vector<fitness_vector> get_cec2006_best_c(int id, int c_dimension);
 
 bool is_eq(const fitness_vector & f1, const fitness_vector & f2, double eps){
-    if(f1.size() != f2.size()) return false;
-    for(unsigned int i = 0; i < f1.size(); i++){
-        if(fabs(f1[i]-f2[i])>eps) return false;
-    }
-    return true;
+	if(f1.size() != f2.size()) return false;
+	for(unsigned int i = 0; i < f1.size(); i++){
+		if(fabs(f1[i]-f2[i])>eps) return false;
+	}
+	return true;
 }
 
 int main()
@@ -133,17 +133,17 @@
 	best_tests.push_back(make_struct(problem::dtlz7(dimension).clone()));
 	best_tests.push_back(make_struct(problem::tsp().clone())); //TODO: define the tsp using a non-default weight-matrix
 
-    //----- Test CEC2006 -----//
-    for(int i=1; i<=24; i++){
+	//----- Test CEC2006 -----//
+	for(int i=1; i<=24; i++){
 		best_tests.push_back(make_struct(problem::cec2006(i).clone(), get_cec2006_best_f(i), get_cec2006_best_c(i, problem::cec2006(i).get_c_dimension())));
-    }
-
-    //----- Test CEC2009 - UF set-----//
-    for(int i=1; i<=10; i++){
+	}
+
+	//----- Test CEC2009 - UF set-----//
+	for(int i=1; i<=10; i++){
 		best_tests.push_back(make_struct(problem::cec2009(i, dimension, false).clone()));
-    }
-    //----- Test CEC2009 - CF set-----//
-    for(int i=1; i<=10; i++){
+	}
+	//----- Test CEC2009 - CF set-----//
+	for(int i=1; i<=10; i++){
 		best_tests.push_back(make_struct(problem::cec2009(i, dimension, true).clone()));
 	}
 
@@ -165,81 +165,53 @@
 	best_tests.push_back(make_struct(problem::laplace(std::vector<int>(default_sequence,default_sequence + 5)).clone()));
 	best_tests.push_back(make_struct(problem::mga_1dsm_alpha(construct_sequence()).clone()));
 	best_tests.push_back(make_struct(problem::mga_1dsm_tof(construct_sequence()).clone()));
-#endif	
-
-    // initialize the best solution and retrieve the decision vector
-    for (size_t i=0; i<best_tests.size(); ++i) {
+#endif
+
+	// initialize the best solution and retrieve the decision vector
+	for (size_t i=0; i<best_tests.size(); ++i) {
 		std::cout << std::endl << std::setw(40) << best_tests[i].problem->get_name() << std::endl;
 
-        if(best_tests[i].problem->get_best_x().empty())
-            std::cout << "Best decision vector is not implemented." << std::endl;
-        else {
-<<<<<<< HEAD
-            const std::vector<decision_vector> &x_best_known_vector = probs[i]->get_best_known_x_vector();
-
-            for(decision_vector::size_type j=0; j<x_best_known_vector.size(); j++) {
-                const decision_vector &x_best_known = x_best_known_vector.at(j);
-=======
-            const std::vector<decision_vector> &best_x = best_tests[i].problem->get_best_x();
+		if(best_tests[i].problem->get_best_x().empty())
+			std::cout << "Best decision vector is not implemented." << std::endl;
+		else {
+			const std::vector<decision_vector> &best_x = best_tests[i].problem->get_best_x();
 			//browse the solutions set
-            for(int j=0; j<best_x.size(); j++) {
->>>>>>> 94745d03
-
-                fitness_vector best_f_computed = best_tests[i].problem->get_best_f().at(j);
+			for(std::vector<decision_vector>::size_type j=0; j<best_x.size(); j++) {
+				fitness_vector best_f_computed = best_tests[i].problem->get_best_f().at(j);
 				const fitness_vector &best_f = best_tests[i].best_f.at(j);
 
-                if(best_f.empty()) {
-                    std::cout << "Best fitness vector is not implemented." << std::endl;
-                }
+				if(best_f.empty()) {
+					std::cout << "Best fitness vector is not implemented." << std::endl;
+				}
 				else{
-	                if(is_eq(best_f_computed, best_f, EPS)){
-		               std::cout << " fitness passes, ";
-			        }
-				    else{
-					    std::cout << " fitness failed!"<<std::endl;
+					if(is_eq(best_f_computed, best_f, EPS)){
+					   std::cout << " fitness passes, ";
+					}
+					else{
+						std::cout << " fitness failed!"<<std::endl;
 						return 1;
 					}
 				}
-
-<<<<<<< HEAD
-                bool check_constraints = true;
-                for(constraint_vector::size_type j=0; j<c_computed.size(); j++)
-                {
-                    if(boost::math::isnan(c_computed.at(j))) {
-                        std::cout << "Best constraint vector is not implemented." << std::endl;
-                        check_constraints = false;
-                        break;
-                    }
-                }
-=======
-                constraint_vector best_c_computed = best_tests[i].problem->get_best_c().at(j);
+				constraint_vector best_c_computed = best_tests[i].problem->get_best_c().at(j);
 				const constraint_vector &best_c = best_tests[i].best_c.at(j);
->>>>>>> 94745d03
+
 
 				if(best_c.empty() && best_tests[i].problem->get_c_dimension()>0) {
-                    std::cout << "Best constraint vector is not implemented." << std::endl;
-                }
-                else {
-                    if(is_eq(best_c_computed, best_c, EPS)){
-                        std::cout << " constraints passes.";
-                    }
-                    else{
-                        std::cout << " constraints failed!"<<std::endl;
-                        return 1;
-                    }
-                }
-            }
-        }
-    }
-
-<<<<<<< HEAD
-    //----- Delete test CEC2006 -----//
-    for(size_t i=0; i<probs.size(); i++){
-        delete probs[i];
-    }
-
-=======
->>>>>>> 94745d03
+					std::cout << "Best constraint vector is not implemented." << std::endl;
+				}
+				else {
+					if(is_eq(best_c_computed, best_c, EPS)){
+						std::cout << " constraints passes.";
+					}
+					else{
+						std::cout << " constraints failed!"<<std::endl;
+						return 1;
+					}
+				}
+			}
+		}
+	}
+
 	std::cout << std::endl;
 	return 0;
 }
@@ -250,405 +222,405 @@
 	int f_dimension = 1;
 	double f = 0.0;
 	switch(id)
-    {
-    case 1:
-	{
-        f = -15.; 
-		fitness_vector fitness(f_dimension,f);
-		best_f.push_back(fitness);
-		break;
-	}
-    case 2:
-	{
-        f = -0.80361910412559; 
-		fitness_vector fitness(f_dimension,f);
-		best_f.push_back(fitness);
-		break;
-	}
-    case 3:
-	{
-        f = -1.00050010001000; 
-		fitness_vector fitness(f_dimension,f);
-		best_f.push_back(fitness);
-		break;
-	}
-    case 4:
-	{
-        f = -3.066553867178332e+004; 
-		fitness_vector fitness(f_dimension,f);
-		best_f.push_back(fitness);
-		break;
-	}
-    case 5:
-	{
-        f = 5126.4967140071; 
-		fitness_vector fitness(f_dimension,f);
-		best_f.push_back(fitness);
-		break;
-	}
-    case 6:
-	{
-        f = -6961.81387558015; 
-		fitness_vector fitness(f_dimension,f);
-		best_f.push_back(fitness);
-		break;
-	}
-    case 7:
-	{
-        f = 24.30620906818; 
-		fitness_vector fitness(f_dimension,f);
-		best_f.push_back(fitness);
-		break;
-	}
-    case 8:
-	{
-        f = -0.0958250414180359; 
-		fitness_vector fitness(f_dimension,f);
-		best_f.push_back(fitness);
-		break;
-	}
-    case 9:
-	{
-        f = 680.630057374402;
-		fitness_vector fitness(f_dimension,f);
-		best_f.push_back(fitness);
-		break;
-	}
-    case 10:
-	{
-        f = 7049.24802052867; 
-		fitness_vector fitness(f_dimension,f);
-		best_f.push_back(fitness);
-		break;
-	}
-    case 11:
-	{
-        f = 0.7499; 
-		fitness_vector fitness(f_dimension,f);
-		best_f.push_back(fitness);
-		break;
-	}
-    case 12:
-	{
-        f = -1.; 
-		fitness_vector fitness(f_dimension,f);
-		best_f.push_back(fitness);
-		break;
-	}
-    case 13:
-	{
-        f = 0.053941514041898; 
-		fitness_vector fitness(f_dimension,f);
-		best_f.push_back(fitness);
-		break;
-	}
-    case 14:
-	{
-        f = -47.7648884594915; 
-		fitness_vector fitness(f_dimension,f);
-		best_f.push_back(fitness);
-		break;
-	}
-    case 15:
-	{
-        f = 961.715022289961; 
-		fitness_vector fitness(f_dimension,f);
-		best_f.push_back(fitness);
-		break;
-	}
-    case 16:
-	{
-        f = -1.90515525853479; 
-		fitness_vector fitness(f_dimension,f);
-		best_f.push_back(fitness);
-		break;
-	}
-    case 17:
-	{
-        f = 8853.53967480648; 
-		fitness_vector fitness(f_dimension,f);
-		best_f.push_back(fitness);
-		break;
-	}
-    case 18:
-	{
-        f = -0.866025403784439; 
-		fitness_vector fitness(f_dimension,f);
-		best_f.push_back(fitness);
-		break;
-	}
-    case 19:
-	{
-        f = 32.6555929502463; 
-		fitness_vector fitness(f_dimension,f);
-		best_f.push_back(fitness);
-		break;
-	}
-    case 20:
-	{
-        f = 0.20497940028563599; 
-		fitness_vector fitness(f_dimension,f);
-		best_f.push_back(fitness);
-		break;
-	}
-    case 21:
-	{
-        f = 193.724510070035; 
-		fitness_vector fitness(f_dimension,f);
-		best_f.push_back(fitness);
-		break;
-	}
-    case 22:
-	{
-        f = 236.430975504001; 
+	{
+	case 1:
+	{
+		f = -15.;
+		fitness_vector fitness(f_dimension,f);
+		best_f.push_back(fitness);
+		break;
+	}
+	case 2:
+	{
+		f = -0.80361910412559;
+		fitness_vector fitness(f_dimension,f);
+		best_f.push_back(fitness);
+		break;
+	}
+	case 3:
+	{
+		f = -1.00050010001000;
+		fitness_vector fitness(f_dimension,f);
+		best_f.push_back(fitness);
+		break;
+	}
+	case 4:
+	{
+		f = -3.066553867178332e+004;
+		fitness_vector fitness(f_dimension,f);
+		best_f.push_back(fitness);
+		break;
+	}
+	case 5:
+	{
+		f = 5126.4967140071;
+		fitness_vector fitness(f_dimension,f);
+		best_f.push_back(fitness);
+		break;
+	}
+	case 6:
+	{
+		f = -6961.81387558015;
+		fitness_vector fitness(f_dimension,f);
+		best_f.push_back(fitness);
+		break;
+	}
+	case 7:
+	{
+		f = 24.30620906818;
+		fitness_vector fitness(f_dimension,f);
+		best_f.push_back(fitness);
+		break;
+	}
+	case 8:
+	{
+		f = -0.0958250414180359;
+		fitness_vector fitness(f_dimension,f);
+		best_f.push_back(fitness);
+		break;
+	}
+	case 9:
+	{
+		f = 680.630057374402;
+		fitness_vector fitness(f_dimension,f);
+		best_f.push_back(fitness);
+		break;
+	}
+	case 10:
+	{
+		f = 7049.24802052867;
+		fitness_vector fitness(f_dimension,f);
+		best_f.push_back(fitness);
+		break;
+	}
+	case 11:
+	{
+		f = 0.7499;
+		fitness_vector fitness(f_dimension,f);
+		best_f.push_back(fitness);
+		break;
+	}
+	case 12:
+	{
+		f = -1.;
+		fitness_vector fitness(f_dimension,f);
+		best_f.push_back(fitness);
+		break;
+	}
+	case 13:
+	{
+		f = 0.053941514041898;
+		fitness_vector fitness(f_dimension,f);
+		best_f.push_back(fitness);
+		break;
+	}
+	case 14:
+	{
+		f = -47.7648884594915;
+		fitness_vector fitness(f_dimension,f);
+		best_f.push_back(fitness);
+		break;
+	}
+	case 15:
+	{
+		f = 961.715022289961;
+		fitness_vector fitness(f_dimension,f);
+		best_f.push_back(fitness);
+		break;
+	}
+	case 16:
+	{
+		f = -1.90515525853479;
+		fitness_vector fitness(f_dimension,f);
+		best_f.push_back(fitness);
+		break;
+	}
+	case 17:
+	{
+		f = 8853.53967480648;
+		fitness_vector fitness(f_dimension,f);
+		best_f.push_back(fitness);
+		break;
+	}
+	case 18:
+	{
+		f = -0.866025403784439;
+		fitness_vector fitness(f_dimension,f);
+		best_f.push_back(fitness);
+		break;
+	}
+	case 19:
+	{
+		f = 32.6555929502463;
+		fitness_vector fitness(f_dimension,f);
+		best_f.push_back(fitness);
+		break;
+	}
+	case 20:
+	{
+		f = 0.20497940028563599;
+		fitness_vector fitness(f_dimension,f);
+		best_f.push_back(fitness);
+		break;
+	}
+	case 21:
+	{
+		f = 193.724510070035;
+		fitness_vector fitness(f_dimension,f);
+		best_f.push_back(fitness);
+		break;
+	}
+	case 22:
+	{
+		f = 236.430975504001;
 		fitness_vector fitness(f_dimension,f);
 		best_f.push_back(fitness);
 		break;
 	}
 	case 23:
 	{
-        f = -400.055099999999584; 
+		f = -400.055099999999584;
 		fitness_vector fitness(f_dimension,f);
 		best_f.push_back(fitness);
 		break;
 	}
 	case 24:
 	{
-        f = -5.50801327159536; 
-		fitness_vector fitness(f_dimension,f);
-		best_f.push_back(fitness);
-		break;
-	}
-    default:
-        pagmo_throw(value_error, "Error: There are only 24 test functions in the CEC2006 test suite!");
-        break;
-    }
+		f = -5.50801327159536;
+		fitness_vector fitness(f_dimension,f);
+		best_f.push_back(fitness);
+		break;
+	}
+	default:
+		pagmo_throw(value_error, "Error: There are only 24 test functions in the CEC2006 test suite!");
+		break;
+	}
 
 	return best_f;
 }
 
 std::vector<constraint_vector> get_cec2006_best_c(int id, int c_dimension){
 	std::vector<constraint_vector> best_c;
-    switch(id)
-    {
-    case 1:
-    {
-        const double c_vector[] = {0., 0., 0., -5., -5., -5., 0., 0., 0.};
-        constraint_vector constraint(c_dimension);
-        std::copy(c_vector,c_vector + c_dimension,constraint.begin());
-        best_c.push_back(constraint);
-        break;
-    }
-    case 2:
-    {
-        const double c_vector[] = {-1.2878587085651816e-14, -120.06741615259264};
-        constraint_vector constraint(c_dimension);
-        std::copy(c_vector,c_vector + c_dimension,constraint.begin());
-        best_c.push_back(constraint);
-        break;
-    }
-    case 3:
-    {
-        const double c_vector[] = {9.9999999999988987e-05};
-		constraint_vector constraint(c_dimension);
-        std::copy(c_vector,c_vector + c_dimension,constraint.begin());
-        best_c.push_back(constraint);
-        break;
-    }
-    case 4:
-    {
-        const double c_vector[] = {0., -92., -11.159499691073137, -8.8405003089268632, -4.9999999999999964, -3.5527136788005009e-15};
-        constraint_vector constraint(c_dimension);
-        std::copy(c_vector,c_vector + c_dimension,constraint.begin());
-        best_c.push_back(constraint);
-        break;
-    }
-    case 5:
-    {
-        const double c_vector[] = {9.9999999974897946e-05, 9.9999999974897946e-05, 9.9999999974897946e-05, -0.034890145690411378, -1.0651098543095887};
-        constraint_vector constraint(c_dimension);
-        std::copy(c_vector,c_vector + c_dimension,constraint.begin());
-        best_c.push_back(constraint);
-        break;
-    }
-    case 6:
-    {
-        const double c_vector[] = {0., 0.};
-        constraint_vector constraint(c_dimension);
-        std::copy(c_vector,c_vector + c_dimension,constraint.begin());
-        best_c.push_back(constraint);
-        break;
-    }
-    case 7:
-    {
-        const double c_vector[] = {5.6843418860808015e-14, -1.1723955140041653e-13, 3.907985046680551e-14, -6.0254023992456496e-12,
-                                   -7.1054273576010019e-15, -2.8421709430404007e-14, -6.1485036896036398, -50.023961731838071};
-        constraint_vector constraint(c_dimension);
-        std::copy(c_vector,c_vector + c_dimension,constraint.begin());
-        best_c.push_back(constraint);
-        break;
-    }
-    case 8:
-    {
-        const double c_vector[] = {-1.737459723297992, -0.16776326380511744};
-        constraint_vector constraint(c_dimension);
-        std::copy(c_vector,c_vector + c_dimension,constraint.begin());
-        best_c.push_back(constraint);
-        break;
-    }
-    case 9:
-    {
-        const double c_vector[] = {-1.3766765505351941e-14, -252.56171634346606, -144.87817845461515, -2.4868995751603507e-14};
-        constraint_vector constraint(c_dimension);
-        std::copy(c_vector,c_vector + c_dimension,constraint.begin());
-        best_c.push_back(constraint);
-        break;
-    }
-    case 10:
-    {
-        const double c_vector[] = {0, 0, -5.5511151231257827e-16, -1.4551915228366852e-11, -2.9103830456733704e-11, -1.1641532182693481e-10};
-        constraint_vector constraint(c_dimension);
-        std::copy(c_vector,c_vector + c_dimension,constraint.begin());
-        best_c.push_back(constraint);
-        break;
-    }
-    case 11:
-    {
-        const double c_vector[] = {9.9999999999988987e-05};
-        constraint_vector constraint(c_dimension);
-        std::copy(c_vector,c_vector + c_dimension,constraint.begin());
-        best_c.push_back(constraint);
-        break;
-    }
-    case 12:
-    {
-        const double c_vector[] = {-0.0625};
-        constraint_vector constraint(c_dimension);
-        std::copy(c_vector,c_vector + c_dimension,constraint.begin());
-        best_c.push_back(constraint);
-        break;
-    }
-    case 13:
-    {
-        const double c_vector[] = {9.9999999994437871e-05, -0.00010000000000331966, 9.9999999998878764e-05};
-        constraint_vector constraint(c_dimension);
-        std::copy(c_vector,c_vector + c_dimension,constraint.begin());
-        best_c.push_back(constraint);
-        break;
-    }
-    case 14:
-    {
-        const double c_vector[] = {0.00010000000000109921, 9.9999999999544897e-05, 0.00010000000000043308};
-        constraint_vector constraint(c_dimension);
-        std::copy(c_vector,c_vector + c_dimension,constraint.begin());
-        best_c.push_back(constraint);
-        break;
-    }
-    case 15:
-    {
-        const double c_vector[] = {9.9999999999766942e-05, 9.9999999989108801e-05};
-        constraint_vector constraint(c_dimension);
-        std::copy(c_vector,c_vector + c_dimension,constraint.begin());
-        best_c.push_back(constraint);
-        break;
-    }
-    case 16:
-    {
-        const double c_vector[] = {-81.790353283003498, 0, 0, -5.6843418860808015e-14,
-                                   0, -192.13000000000002, -0.29331594739664624, -1035.8683840526032, -0.094075252933153664,
-                                   -23.660924747066847, -1.7844298057299284, -449.5725701942701, -337.68448248701077,
-                                   -239.32051751298917, -131.68954952441663, -133.26545047558335, -1.0081273474015813,
-                                   -4.4258726525984189, -0.0010113580124478661, -0.074988641987552146, -46.616183234373679,
-                                   -118.75981676562631, -47.15206111982161, -316.25993888017842, -187.97290376436615,
-                                   -329.2410962356339, -0.13924565212261086, -518.23575434787733, -1859.6857829062783,
-                                   -315.19021709372191, -5850.0391214556676, -12032.598878544331, -0.18271094712517674,
-                                   -0.14028905287482327, -68915.669999999998, 0, -9275494.7446969859, -67900.25530301407};
-        constraint_vector constraint(c_dimension);
-        std::copy(c_vector,c_vector + c_dimension,constraint.begin());
-        best_c.push_back(constraint);
-        break;
-    }
-    case 17:
-    {
-        const double c_vector[] = {9.5279025970285147e-05, 9.9999999889632818e-05, -7.5298006409596496e-05, 9.9999999605415724e-05};
-        constraint_vector constraint(c_dimension);
-        std::copy(c_vector,c_vector + c_dimension,constraint.begin());
-        best_c.push_back(constraint);
-        break;
-    }
-    case 18:
-    {
-        const double c_vector[] = {0, -0.6402463624140452, 0, 0,
-                                   -0.64024636445565331, -1.5959455978986625e-16, -7.6327832942979512e-17, -0.64024636141023228,
-                                   0, -0.67204348836757655, -0.19398191412316787, -0.39453065073841909, -0.47149475433971377};
-        constraint_vector constraint(c_dimension);
-        std::copy(c_vector,c_vector + c_dimension,constraint.begin());
-        best_c.push_back(constraint);
-        break;
-    }
-    case 19:
-    {
-        const double c_vector[] = {1.7763568394002505e-15, -0, -0, 8.8817841970012523e-16, -0};
-        constraint_vector constraint(c_dimension);
-        std::copy(c_vector,c_vector + c_dimension,constraint.begin());
-        best_c.push_back(constraint);
-        break;
-    }
-    case 20:
-    {
-        const double c_vector[] = {9.9999999999766942e-05, -2.1972568189549347e-17, 1.5539704692828344e-18, 8.1753737821131767e-19,
-                                   9.9999999999766942e-05, -1.0383082213426958e-17, -2.992491915147666e-17, -3.20853810872953e-18,
-                                   0, 9.9999999999877964e-05, 9.9999999999840031e-05, 6.8665220979881771e-16,
-                                   9.9999999999988987e-05, -9.9999999999322853e-05, 0.14375363724895993, 1.7660316449634668e-19,
-                                   7.5785257203801829e-19, 2.2240466906989736e-18, 2.0929449795679412e-18, 0};
-        constraint_vector constraint(c_dimension);
-        std::copy(c_vector,c_vector + c_dimension,constraint.begin());
-        best_c.push_back(constraint);
-        break;
-    }
-    case 21:
-    {
-        const double c_vector[] = {9.9999997473787516e-05, 0.00010000000111176632, 9.9999999999766942e-05, -9.9999999999766942e-05,
-                             -9.9999999999766942e-05, -2.8421709430404007e-14};
-        constraint_vector constraint(c_dimension);
-        std::copy(c_vector,c_vector + c_dimension,constraint.begin());
-        best_c.push_back(constraint);
-        break;
-    }
-    case 22:
-    {
-        const double c_vector[] = {-2.9260292649269104e-05, 9.1973692178726196e-05, -5.184859037399292e-05, -4.9985945224761963e-05,
-                                   7.2941184043884277e-05, 9.5665454864501953e-06, 5.6096352636814117e-05, 1.6726553440093994e-05,
-                                   5.4139643907546997e-05, -7.7500534302998858e-05, 1.6723476818469862e-05, 5.7372450426917965e-05,
-                                   5.7400810546504033e-05, 7.4797550418281844e-05, 7.4730862352545557e-05, -6.1559895403462406e-07,
-                                   6.1231858126120642e-06, -8.7799054654169595e-05, 9.5923077310544613e-05, -2.2079848349676467e-07};
-        constraint_vector constraint(c_dimension);
-        std::copy(c_vector,c_vector + c_dimension,constraint.begin());
-        best_c.push_back(constraint);
-        break;
-    }
-    case 23:
-    {
-        const double c_vector[] = {-0.00010000000000331966, 9.9999999999988987e-05, -9.9999999999507005e-05, -9.9999999974897946e-05,
-                                   -2.5000000001256605e-06, 0};
-        constraint_vector constraint(c_dimension);
-        std::copy(c_vector,c_vector + c_dimension,constraint.begin());
-        best_c.push_back(constraint);
-        break;
-    }
-    case 24:
-    {
-        const double c_vector[] = {-4.8849813083506888e-14, 1.7053025658242404e-13};
-        constraint_vector constraint(c_dimension);
-        std::copy(c_vector,c_vector + c_dimension,constraint.begin());
-        best_c.push_back(constraint);
-        break;
-    }
-    default:
-    {
-        pagmo_throw(value_error, "Error: There are only 24 test functions in this test suite!");
-        break;
-    }
-    }
+	switch(id)
+	{
+	case 1:
+	{
+		const double c_vector[] = {0., 0., 0., -5., -5., -5., 0., 0., 0.};
+		constraint_vector constraint(c_dimension);
+		std::copy(c_vector,c_vector + c_dimension,constraint.begin());
+		best_c.push_back(constraint);
+		break;
+	}
+	case 2:
+	{
+		const double c_vector[] = {-1.2878587085651816e-14, -120.06741615259264};
+		constraint_vector constraint(c_dimension);
+		std::copy(c_vector,c_vector + c_dimension,constraint.begin());
+		best_c.push_back(constraint);
+		break;
+	}
+	case 3:
+	{
+		const double c_vector[] = {9.9999999999988987e-05};
+		constraint_vector constraint(c_dimension);
+		std::copy(c_vector,c_vector + c_dimension,constraint.begin());
+		best_c.push_back(constraint);
+		break;
+	}
+	case 4:
+	{
+		const double c_vector[] = {0., -92., -11.159499691073137, -8.8405003089268632, -4.9999999999999964, -3.5527136788005009e-15};
+		constraint_vector constraint(c_dimension);
+		std::copy(c_vector,c_vector + c_dimension,constraint.begin());
+		best_c.push_back(constraint);
+		break;
+	}
+	case 5:
+	{
+		const double c_vector[] = {9.9999999974897946e-05, 9.9999999974897946e-05, 9.9999999974897946e-05, -0.034890145690411378, -1.0651098543095887};
+		constraint_vector constraint(c_dimension);
+		std::copy(c_vector,c_vector + c_dimension,constraint.begin());
+		best_c.push_back(constraint);
+		break;
+	}
+	case 6:
+	{
+		const double c_vector[] = {0., 0.};
+		constraint_vector constraint(c_dimension);
+		std::copy(c_vector,c_vector + c_dimension,constraint.begin());
+		best_c.push_back(constraint);
+		break;
+	}
+	case 7:
+	{
+		const double c_vector[] = {5.6843418860808015e-14, -1.1723955140041653e-13, 3.907985046680551e-14, -6.0254023992456496e-12,
+								   -7.1054273576010019e-15, -2.8421709430404007e-14, -6.1485036896036398, -50.023961731838071};
+		constraint_vector constraint(c_dimension);
+		std::copy(c_vector,c_vector + c_dimension,constraint.begin());
+		best_c.push_back(constraint);
+		break;
+	}
+	case 8:
+	{
+		const double c_vector[] = {-1.737459723297992, -0.16776326380511744};
+		constraint_vector constraint(c_dimension);
+		std::copy(c_vector,c_vector + c_dimension,constraint.begin());
+		best_c.push_back(constraint);
+		break;
+	}
+	case 9:
+	{
+		const double c_vector[] = {-1.3766765505351941e-14, -252.56171634346606, -144.87817845461515, -2.4868995751603507e-14};
+		constraint_vector constraint(c_dimension);
+		std::copy(c_vector,c_vector + c_dimension,constraint.begin());
+		best_c.push_back(constraint);
+		break;
+	}
+	case 10:
+	{
+		const double c_vector[] = {0, 0, -5.5511151231257827e-16, -1.4551915228366852e-11, -2.9103830456733704e-11, -1.1641532182693481e-10};
+		constraint_vector constraint(c_dimension);
+		std::copy(c_vector,c_vector + c_dimension,constraint.begin());
+		best_c.push_back(constraint);
+		break;
+	}
+	case 11:
+	{
+		const double c_vector[] = {9.9999999999988987e-05};
+		constraint_vector constraint(c_dimension);
+		std::copy(c_vector,c_vector + c_dimension,constraint.begin());
+		best_c.push_back(constraint);
+		break;
+	}
+	case 12:
+	{
+		const double c_vector[] = {-0.0625};
+		constraint_vector constraint(c_dimension);
+		std::copy(c_vector,c_vector + c_dimension,constraint.begin());
+		best_c.push_back(constraint);
+		break;
+	}
+	case 13:
+	{
+		const double c_vector[] = {9.9999999994437871e-05, -0.00010000000000331966, 9.9999999998878764e-05};
+		constraint_vector constraint(c_dimension);
+		std::copy(c_vector,c_vector + c_dimension,constraint.begin());
+		best_c.push_back(constraint);
+		break;
+	}
+	case 14:
+	{
+		const double c_vector[] = {0.00010000000000109921, 9.9999999999544897e-05, 0.00010000000000043308};
+		constraint_vector constraint(c_dimension);
+		std::copy(c_vector,c_vector + c_dimension,constraint.begin());
+		best_c.push_back(constraint);
+		break;
+	}
+	case 15:
+	{
+		const double c_vector[] = {9.9999999999766942e-05, 9.9999999989108801e-05};
+		constraint_vector constraint(c_dimension);
+		std::copy(c_vector,c_vector + c_dimension,constraint.begin());
+		best_c.push_back(constraint);
+		break;
+	}
+	case 16:
+	{
+		const double c_vector[] = {-81.790353283003498, 0, 0, -5.6843418860808015e-14,
+								   0, -192.13000000000002, -0.29331594739664624, -1035.8683840526032, -0.094075252933153664,
+								   -23.660924747066847, -1.7844298057299284, -449.5725701942701, -337.68448248701077,
+								   -239.32051751298917, -131.68954952441663, -133.26545047558335, -1.0081273474015813,
+								   -4.4258726525984189, -0.0010113580124478661, -0.074988641987552146, -46.616183234373679,
+								   -118.75981676562631, -47.15206111982161, -316.25993888017842, -187.97290376436615,
+								   -329.2410962356339, -0.13924565212261086, -518.23575434787733, -1859.6857829062783,
+								   -315.19021709372191, -5850.0391214556676, -12032.598878544331, -0.18271094712517674,
+								   -0.14028905287482327, -68915.669999999998, 0, -9275494.7446969859, -67900.25530301407};
+		constraint_vector constraint(c_dimension);
+		std::copy(c_vector,c_vector + c_dimension,constraint.begin());
+		best_c.push_back(constraint);
+		break;
+	}
+	case 17:
+	{
+		const double c_vector[] = {9.5279025970285147e-05, 9.9999999889632818e-05, -7.5298006409596496e-05, 9.9999999605415724e-05};
+		constraint_vector constraint(c_dimension);
+		std::copy(c_vector,c_vector + c_dimension,constraint.begin());
+		best_c.push_back(constraint);
+		break;
+	}
+	case 18:
+	{
+		const double c_vector[] = {0, -0.6402463624140452, 0, 0,
+								   -0.64024636445565331, -1.5959455978986625e-16, -7.6327832942979512e-17, -0.64024636141023228,
+								   0, -0.67204348836757655, -0.19398191412316787, -0.39453065073841909, -0.47149475433971377};
+		constraint_vector constraint(c_dimension);
+		std::copy(c_vector,c_vector + c_dimension,constraint.begin());
+		best_c.push_back(constraint);
+		break;
+	}
+	case 19:
+	{
+		const double c_vector[] = {1.7763568394002505e-15, -0, -0, 8.8817841970012523e-16, -0};
+		constraint_vector constraint(c_dimension);
+		std::copy(c_vector,c_vector + c_dimension,constraint.begin());
+		best_c.push_back(constraint);
+		break;
+	}
+	case 20:
+	{
+		const double c_vector[] = {9.9999999999766942e-05, -2.1972568189549347e-17, 1.5539704692828344e-18, 8.1753737821131767e-19,
+								   9.9999999999766942e-05, -1.0383082213426958e-17, -2.992491915147666e-17, -3.20853810872953e-18,
+								   0, 9.9999999999877964e-05, 9.9999999999840031e-05, 6.8665220979881771e-16,
+								   9.9999999999988987e-05, -9.9999999999322853e-05, 0.14375363724895993, 1.7660316449634668e-19,
+								   7.5785257203801829e-19, 2.2240466906989736e-18, 2.0929449795679412e-18, 0};
+		constraint_vector constraint(c_dimension);
+		std::copy(c_vector,c_vector + c_dimension,constraint.begin());
+		best_c.push_back(constraint);
+		break;
+	}
+	case 21:
+	{
+		const double c_vector[] = {9.9999997473787516e-05, 0.00010000000111176632, 9.9999999999766942e-05, -9.9999999999766942e-05,
+							 -9.9999999999766942e-05, -2.8421709430404007e-14};
+		constraint_vector constraint(c_dimension);
+		std::copy(c_vector,c_vector + c_dimension,constraint.begin());
+		best_c.push_back(constraint);
+		break;
+	}
+	case 22:
+	{
+		const double c_vector[] = {-2.9260292649269104e-05, 9.1973692178726196e-05, -5.184859037399292e-05, -4.9985945224761963e-05,
+								   7.2941184043884277e-05, 9.5665454864501953e-06, 5.6096352636814117e-05, 1.6726553440093994e-05,
+								   5.4139643907546997e-05, -7.7500534302998858e-05, 1.6723476818469862e-05, 5.7372450426917965e-05,
+								   5.7400810546504033e-05, 7.4797550418281844e-05, 7.4730862352545557e-05, -6.1559895403462406e-07,
+								   6.1231858126120642e-06, -8.7799054654169595e-05, 9.5923077310544613e-05, -2.2079848349676467e-07};
+		constraint_vector constraint(c_dimension);
+		std::copy(c_vector,c_vector + c_dimension,constraint.begin());
+		best_c.push_back(constraint);
+		break;
+	}
+	case 23:
+	{
+		const double c_vector[] = {-0.00010000000000331966, 9.9999999999988987e-05, -9.9999999999507005e-05, -9.9999999974897946e-05,
+								   -2.5000000001256605e-06, 0};
+		constraint_vector constraint(c_dimension);
+		std::copy(c_vector,c_vector + c_dimension,constraint.begin());
+		best_c.push_back(constraint);
+		break;
+	}
+	case 24:
+	{
+		const double c_vector[] = {-4.8849813083506888e-14, 1.7053025658242404e-13};
+		constraint_vector constraint(c_dimension);
+		std::copy(c_vector,c_vector + c_dimension,constraint.begin());
+		best_c.push_back(constraint);
+		break;
+	}
+	default:
+	{
+		pagmo_throw(value_error, "Error: There are only 24 test functions in this test suite!");
+		break;
+	}
+	}
 	return best_c;
 }